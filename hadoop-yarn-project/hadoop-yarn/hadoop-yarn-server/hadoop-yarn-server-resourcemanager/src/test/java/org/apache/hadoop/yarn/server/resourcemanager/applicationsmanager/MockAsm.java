/*
 * Licensed to the Apache Software Foundation (ASF) under one
 * or more contributor license agreements.  See the NOTICE file
 * distributed with this work for additional information
 * regarding copyright ownership.  The ASF licenses this file
 * to you under the Apache License, Version 2.0 (the
 * "License"); you may not use this file except in compliance
 * with the License.  You may obtain a copy of the License at
 *
 *     http://www.apache.org/licenses/LICENSE-2.0
 *
 * Unless required by applicable law or agreed to in writing, software
 * distributed under the License is distributed on an "AS IS" BASIS,
 * WITHOUT WARRANTIES OR CONDITIONS OF ANY KIND, either express or implied.
 * See the License for the specific language governing permissions and
 * limitations under the License.
 */
package org.apache.hadoop.yarn.server.resourcemanager.applicationsmanager;

import java.util.Collection;
import java.util.List;
import java.util.Map;

import org.apache.hadoop.classification.InterfaceAudience;
import org.apache.hadoop.yarn.MockApps;
import org.apache.hadoop.yarn.api.records.ApplicationAttemptId;
import org.apache.hadoop.yarn.api.records.ApplicationId;
import org.apache.hadoop.yarn.api.records.ApplicationReport;
import org.apache.hadoop.yarn.api.records.ApplicationSubmissionContext;
import org.apache.hadoop.yarn.api.records.Container;
import org.apache.hadoop.yarn.api.records.ContainerId;
import org.apache.hadoop.yarn.api.records.FinalApplicationStatus;
import org.apache.hadoop.yarn.api.records.YarnApplicationState;
import org.apache.hadoop.yarn.conf.YarnConfiguration;
import org.apache.hadoop.yarn.server.resourcemanager.rmapp.RMApp;
import org.apache.hadoop.yarn.server.resourcemanager.rmapp.RMAppEvent;
import org.apache.hadoop.yarn.server.resourcemanager.rmapp.RMAppState;
import org.apache.hadoop.yarn.server.resourcemanager.rmapp.attempt.RMAppAttempt;
import org.apache.hadoop.yarn.server.resourcemanager.rmnode.RMNode;
import org.apache.hadoop.yarn.util.Records;

import com.google.common.collect.Lists;

@InterfaceAudience.Private
public abstract class MockAsm extends MockApps {

  public static class ApplicationBase implements RMApp {
    @Override
    public String getUser() {
      throw new UnsupportedOperationException("Not supported yet.");
    }

    @Override
    public ApplicationSubmissionContext getApplicationSubmissionContext() {
      throw new UnsupportedOperationException("Not supported yet.");
    }
    
    @Override
    public String getName() {
      throw new UnsupportedOperationException("Not supported yet.");
    }

    @Override
    public String getQueue() {
      throw new UnsupportedOperationException("Not supported yet.");
    }

    @Override
    public long getStartTime() {
      throw new UnsupportedOperationException("Not supported yet.");
    }

    @Override
    public long getSubmitTime() {
      throw new UnsupportedOperationException("Not supported yet.");
    }
    
    @Override
    public long getFinishTime() {
      throw new UnsupportedOperationException("Not supported yet.");
    }
    @Override
    public StringBuilder getDiagnostics() {
      throw new UnsupportedOperationException("Not supported yet.");
    }
    @Override
    public ApplicationId getApplicationId() {
      throw new UnsupportedOperationException("Not supported yet.");
    }
    @Override
    public RMAppAttempt getCurrentAppAttempt() {
      throw new UnsupportedOperationException("Not supported yet.");
    }
    @Override
    public Map<ApplicationAttemptId, RMAppAttempt> getAppAttempts() {
      throw new UnsupportedOperationException("Not supported yet.");
    }
    @Override
    public float getProgress() {
      throw new UnsupportedOperationException("Not supported yet.");
    }
    @Override
    public RMAppAttempt getRMAppAttempt(ApplicationAttemptId appAttemptId) {
      throw new UnsupportedOperationException("Not supported yet.");
    }
    @Override
    public RMAppState getState() {
      throw new UnsupportedOperationException("Not supported yet.");
    }
    @Override
    public String getTrackingUrl() {
      throw new UnsupportedOperationException("Not supported yet.");
    }
    @Override
    public int getMaxAppAttempts() {
      throw new UnsupportedOperationException("Not supported yet.");
    }
    @Override
    public ApplicationReport createAndGetApplicationReport(
        String clientUserName,boolean allowAccess) {
      throw new UnsupportedOperationException("Not supported yet.");
    }
    @Override
    public void handle(RMAppEvent event) {
      throw new UnsupportedOperationException("Not supported yet.");
    }

    @Override
    public FinalApplicationStatus getFinalApplicationStatus() {
      throw new UnsupportedOperationException("Not supported yet.");
    }
    @Override
    public int pullRMNodeUpdates(Collection<RMNode> updatedNodes) {
      throw new UnsupportedOperationException("Not supported yet.");
    }

    @Override
    public String getApplicationType() {
      throw new UnsupportedOperationException("Not supported yet.");
    }

    @Override
    public void setQueue(String name) {
      throw new UnsupportedOperationException("Not supported yet.");
    }

    @Override
<<<<<<< HEAD
    public boolean isAppSafeToUnregister() {
=======
    public boolean isAppSafeToTerminate() {
>>>>>>> 6266273c
      throw new UnsupportedOperationException("Not supported yet.");
    }

    @Override
    public YarnApplicationState createApplicationState() {
      throw new UnsupportedOperationException("Not supported yet.");
    }
  }

  public static RMApp newApplication(int i) {
    final ApplicationAttemptId appAttemptId =
        ApplicationAttemptId.newInstance(newAppID(i), 0);
    final Container masterContainer = Records.newRecord(Container.class);
    ContainerId containerId = ContainerId.newInstance(appAttemptId, 0);
    masterContainer.setId(containerId);
    masterContainer.setNodeHttpAddress("node:port");
    final String user = newUserName();
    final String name = newAppName();
    final String queue = newQueue();
    final long start = 123456 + i * 1000;
    final long finish = 234567 + i * 1000;
    final String type = YarnConfiguration.DEFAULT_APPLICATION_TYPE;
    YarnApplicationState[] allStates = YarnApplicationState.values();
    final YarnApplicationState state = allStates[i % allStates.length];
    final int maxAppAttempts = i % 1000;
    return new ApplicationBase() {
      @Override
      public ApplicationId getApplicationId() {
        return appAttemptId.getApplicationId();
      }
      @Override
      public String getUser() {
        return user;
      }

      @Override
      public String getName() {
        return name;
      }

      @Override
      public String getApplicationType() {
        return type;
      }

      @Override
      public String getQueue() {
        return queue;
      }

      @Override
      public long getStartTime() {
        return start;
      }

      @Override
      public long getFinishTime() {
        return finish;
      }
      @Override
      public String getTrackingUrl() {
        return null;
      }
      @Override
      public YarnApplicationState createApplicationState() {
        return state;
      }
      @Override
      public StringBuilder getDiagnostics() {
        return new StringBuilder();
      }
      @Override
      public float getProgress() {
        return (float)Math.random();
      }
      @Override
      public FinalApplicationStatus getFinalApplicationStatus() {
        return FinalApplicationStatus.UNDEFINED;
      }

      @Override
      public RMAppAttempt getCurrentAppAttempt() {
        return null;
      }

      @Override
      public int getMaxAppAttempts() {
        return maxAppAttempts;
      }
      
    };
  }

  public static List<RMApp> newApplications(int n) {
    List<RMApp> list = Lists.newArrayList();
    for (int i = 0; i < n; ++i) {
      list.add(newApplication(i));
    }
    return list;
  }
}<|MERGE_RESOLUTION|>--- conflicted
+++ resolved
@@ -145,11 +145,7 @@
     }
 
     @Override
-<<<<<<< HEAD
-    public boolean isAppSafeToUnregister() {
-=======
     public boolean isAppSafeToTerminate() {
->>>>>>> 6266273c
       throw new UnsupportedOperationException("Not supported yet.");
     }
 
