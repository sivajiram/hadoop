/**
 * Licensed to the Apache Software Foundation (ASF) under one
 * or more contributor license agreements.  See the NOTICE file
 * distributed with this work for additional information
 * regarding copyright ownership.  The ASF licenses this file
 * to you under the Apache License, Version 2.0 (the
 * "License"); you may not use this file except in compliance
 * with the License.  You may obtain a copy of the License at
 *
 *     http://www.apache.org/licenses/LICENSE-2.0
 *
 * Unless required by applicable law or agreed to in writing, software
 * distributed under the License is distributed on an "AS IS" BASIS,
 * WITHOUT WARRANTIES OR CONDITIONS OF ANY KIND, either express or implied.
 * See the License for the specific language governing permissions and
 * limitations under the License.
 */
package org.apache.hadoop.hdfs;

import static org.apache.hadoop.hdfs.DFSConfigKeys.DFS_BLOCK_SIZE_DEFAULT;
import static org.apache.hadoop.hdfs.DFSConfigKeys.DFS_BLOCK_SIZE_KEY;
import static org.apache.hadoop.hdfs.DFSConfigKeys.DFS_BYTES_PER_CHECKSUM_DEFAULT;
import static org.apache.hadoop.hdfs.DFSConfigKeys.DFS_BYTES_PER_CHECKSUM_KEY;
import static org.apache.hadoop.hdfs.DFSConfigKeys.DFS_CLIENT_BLOCK_WRITE_LOCATEFOLLOWINGBLOCK_RETRIES_DEFAULT;
import static org.apache.hadoop.hdfs.DFSConfigKeys.DFS_CLIENT_BLOCK_WRITE_LOCATEFOLLOWINGBLOCK_RETRIES_KEY;
import static org.apache.hadoop.hdfs.DFSConfigKeys.DFS_CLIENT_BLOCK_WRITE_RETRIES_DEFAULT;
import static org.apache.hadoop.hdfs.DFSConfigKeys.DFS_CLIENT_BLOCK_WRITE_RETRIES_KEY;
import static org.apache.hadoop.hdfs.DFSConfigKeys.DFS_CLIENT_CACHED_CONN_RETRY_DEFAULT;
import static org.apache.hadoop.hdfs.DFSConfigKeys.DFS_CLIENT_CACHED_CONN_RETRY_KEY;
import static org.apache.hadoop.hdfs.DFSConfigKeys.DFS_CLIENT_CACHE_DROP_BEHIND_READS;
import static org.apache.hadoop.hdfs.DFSConfigKeys.DFS_CLIENT_CACHE_DROP_BEHIND_WRITES;
import static org.apache.hadoop.hdfs.DFSConfigKeys.DFS_CLIENT_CACHE_READAHEAD;
import static org.apache.hadoop.hdfs.DFSConfigKeys.DFS_CLIENT_FAILOVER_MAX_ATTEMPTS_DEFAULT;
import static org.apache.hadoop.hdfs.DFSConfigKeys.DFS_CLIENT_FAILOVER_MAX_ATTEMPTS_KEY;
import static org.apache.hadoop.hdfs.DFSConfigKeys.DFS_CLIENT_FAILOVER_SLEEPTIME_BASE_DEFAULT;
import static org.apache.hadoop.hdfs.DFSConfigKeys.DFS_CLIENT_FAILOVER_SLEEPTIME_BASE_KEY;
import static org.apache.hadoop.hdfs.DFSConfigKeys.DFS_CLIENT_FAILOVER_SLEEPTIME_MAX_DEFAULT;
import static org.apache.hadoop.hdfs.DFSConfigKeys.DFS_CLIENT_FAILOVER_SLEEPTIME_MAX_KEY;
import static org.apache.hadoop.hdfs.DFSConfigKeys.DFS_CLIENT_MAX_BLOCK_ACQUIRE_FAILURES_DEFAULT;
import static org.apache.hadoop.hdfs.DFSConfigKeys.DFS_CLIENT_MAX_BLOCK_ACQUIRE_FAILURES_KEY;
import static org.apache.hadoop.hdfs.DFSConfigKeys.DFS_CLIENT_READ_PREFETCH_SIZE_KEY;
import static org.apache.hadoop.hdfs.DFSConfigKeys.DFS_CLIENT_RETRY_WINDOW_BASE;
import static org.apache.hadoop.hdfs.DFSConfigKeys.DFS_CLIENT_SOCKET_CACHE_CAPACITY_DEFAULT;
import static org.apache.hadoop.hdfs.DFSConfigKeys.DFS_CLIENT_SOCKET_CACHE_CAPACITY_KEY;
import static org.apache.hadoop.hdfs.DFSConfigKeys.DFS_CLIENT_SOCKET_CACHE_EXPIRY_MSEC_DEFAULT;
import static org.apache.hadoop.hdfs.DFSConfigKeys.DFS_CLIENT_SOCKET_CACHE_EXPIRY_MSEC_KEY;
import static org.apache.hadoop.hdfs.DFSConfigKeys.DFS_CLIENT_SOCKET_TIMEOUT_KEY;
import static org.apache.hadoop.hdfs.DFSConfigKeys.DFS_CLIENT_USE_DN_HOSTNAME;
import static org.apache.hadoop.hdfs.DFSConfigKeys.DFS_CLIENT_USE_DN_HOSTNAME_DEFAULT;
import static org.apache.hadoop.hdfs.DFSConfigKeys.DFS_CLIENT_CACHE_DROP_BEHIND_READS;
import static org.apache.hadoop.hdfs.DFSConfigKeys.DFS_CLIENT_CACHE_DROP_BEHIND_WRITES;
import static org.apache.hadoop.hdfs.DFSConfigKeys.DFS_CLIENT_CACHE_READAHEAD;
import static org.apache.hadoop.hdfs.DFSConfigKeys.DFS_CLIENT_WRITE_EXCLUDE_NODES_CACHE_EXPIRY_INTERVAL;
import static org.apache.hadoop.hdfs.DFSConfigKeys.DFS_CLIENT_WRITE_EXCLUDE_NODES_CACHE_EXPIRY_INTERVAL_DEFAULT;
import static org.apache.hadoop.hdfs.DFSConfigKeys.DFS_CLIENT_WRITE_PACKET_SIZE_DEFAULT;
import static org.apache.hadoop.hdfs.DFSConfigKeys.DFS_CLIENT_WRITE_PACKET_SIZE_KEY;
import static org.apache.hadoop.hdfs.DFSConfigKeys.DFS_DATANODE_SOCKET_WRITE_TIMEOUT_KEY;
import static org.apache.hadoop.hdfs.DFSConfigKeys.DFS_REPLICATION_DEFAULT;
import static org.apache.hadoop.hdfs.DFSConfigKeys.DFS_REPLICATION_KEY;

import java.io.BufferedOutputStream;
import java.io.DataInputStream;
import java.io.DataOutputStream;
import java.io.FileNotFoundException;
import java.io.IOException;
import java.io.InputStream;
import java.io.OutputStream;
import java.net.InetAddress;
import java.net.InetSocketAddress;
import java.net.NetworkInterface;
import java.net.Socket;
import java.net.SocketException;
import java.net.SocketAddress;
import java.net.URI;
import java.net.UnknownHostException;
import java.util.ArrayList;
import java.util.Collections;
import java.util.EnumSet;
import java.util.HashMap;
import java.util.LinkedHashMap;
import java.util.List;
import java.util.Map;
import java.util.Random;

import javax.net.SocketFactory;

import org.apache.commons.logging.Log;
import org.apache.commons.logging.LogFactory;
import org.apache.hadoop.classification.InterfaceAudience;
import org.apache.hadoop.conf.Configuration;
import org.apache.hadoop.fs.BlockLocation;
import org.apache.hadoop.fs.BlockStorageLocation;
import org.apache.hadoop.fs.CacheFlag;
import org.apache.hadoop.fs.CommonConfigurationKeysPublic;
import org.apache.hadoop.fs.ContentSummary;
import org.apache.hadoop.fs.CreateFlag;
import org.apache.hadoop.fs.FileAlreadyExistsException;
import org.apache.hadoop.fs.FileSystem;
import org.apache.hadoop.fs.FsServerDefaults;
import org.apache.hadoop.fs.FsStatus;
import org.apache.hadoop.fs.HdfsBlockLocation;
import org.apache.hadoop.fs.InvalidPathException;
import org.apache.hadoop.fs.MD5MD5CRC32CastagnoliFileChecksum;
import org.apache.hadoop.fs.MD5MD5CRC32FileChecksum;
import org.apache.hadoop.fs.MD5MD5CRC32GzipFileChecksum;
import org.apache.hadoop.fs.Options;
import org.apache.hadoop.fs.RemoteIterator;
import org.apache.hadoop.fs.Options.ChecksumOpt;
import org.apache.hadoop.fs.ParentNotDirectoryException;
import org.apache.hadoop.fs.Path;
import org.apache.hadoop.fs.UnresolvedLinkException;
import org.apache.hadoop.fs.VolumeId;
import org.apache.hadoop.fs.permission.FsPermission;
import org.apache.hadoop.hdfs.client.ClientMmapManager;
import org.apache.hadoop.hdfs.client.HdfsDataInputStream;
import org.apache.hadoop.hdfs.client.HdfsDataOutputStream;
import org.apache.hadoop.hdfs.protocol.CacheDirectiveEntry;
import org.apache.hadoop.hdfs.protocol.CacheDirectiveIterator;
import org.apache.hadoop.hdfs.protocol.CachePoolEntry;
import org.apache.hadoop.hdfs.protocol.CachePoolInfo;
import org.apache.hadoop.hdfs.protocol.CachePoolIterator;
import org.apache.hadoop.hdfs.protocol.ClientProtocol;
import org.apache.hadoop.hdfs.protocol.CorruptFileBlocks;
import org.apache.hadoop.hdfs.protocol.DSQuotaExceededException;
import org.apache.hadoop.hdfs.protocol.DatanodeInfo;
import org.apache.hadoop.hdfs.protocol.DirectoryListing;
import org.apache.hadoop.hdfs.protocol.ExtendedBlock;
import org.apache.hadoop.hdfs.protocol.HdfsBlocksMetadata;
import org.apache.hadoop.hdfs.protocol.HdfsConstants;
import org.apache.hadoop.hdfs.protocol.CacheDirectiveInfo;
import org.apache.hadoop.hdfs.protocol.HdfsConstants.DatanodeReportType;
import org.apache.hadoop.hdfs.protocol.HdfsConstants.SafeModeAction;
import org.apache.hadoop.hdfs.protocol.HdfsFileStatus;
import org.apache.hadoop.hdfs.protocol.LocatedBlock;
import org.apache.hadoop.hdfs.protocol.LocatedBlocks;
import org.apache.hadoop.hdfs.protocol.NSQuotaExceededException;
import org.apache.hadoop.hdfs.protocol.SnapshotAccessControlException;
import org.apache.hadoop.hdfs.protocol.SnapshotDiffReport;
import org.apache.hadoop.hdfs.protocol.SnapshottableDirectoryStatus;
import org.apache.hadoop.hdfs.protocol.UnresolvedPathException;
import org.apache.hadoop.hdfs.protocol.datatransfer.DataTransferEncryptor;
import org.apache.hadoop.hdfs.protocol.datatransfer.IOStreamPair;
import org.apache.hadoop.hdfs.protocol.datatransfer.Op;
import org.apache.hadoop.hdfs.protocol.datatransfer.ReplaceDatanodeOnFailure;
import org.apache.hadoop.hdfs.protocol.datatransfer.Sender;
import org.apache.hadoop.hdfs.protocol.proto.DataTransferProtos.BlockOpResponseProto;
import org.apache.hadoop.hdfs.protocol.proto.DataTransferProtos.OpBlockChecksumResponseProto;
import org.apache.hadoop.hdfs.protocol.proto.DataTransferProtos.Status;
import org.apache.hadoop.hdfs.security.token.block.DataEncryptionKey;
import org.apache.hadoop.hdfs.protocolPB.PBHelper;
import org.apache.hadoop.hdfs.security.token.block.InvalidBlockTokenException;
import org.apache.hadoop.hdfs.security.token.delegation.DelegationTokenIdentifier;
import org.apache.hadoop.hdfs.server.common.HdfsServerConstants;
import org.apache.hadoop.hdfs.server.datanode.CachingStrategy;
import org.apache.hadoop.hdfs.server.namenode.NameNode;
import org.apache.hadoop.hdfs.server.namenode.SafeModeException;
import org.apache.hadoop.io.DataOutputBuffer;
import org.apache.hadoop.io.EnumSetWritable;
import org.apache.hadoop.io.IOUtils;
import org.apache.hadoop.io.MD5Hash;
import org.apache.hadoop.io.Text;
import org.apache.hadoop.io.retry.LossyRetryInvocationHandler;
import org.apache.hadoop.ipc.Client;
import org.apache.hadoop.ipc.RPC;
import org.apache.hadoop.ipc.RemoteException;
import org.apache.hadoop.net.DNS;
import org.apache.hadoop.net.NetUtils;
import org.apache.hadoop.security.AccessControlException;
import org.apache.hadoop.security.UserGroupInformation;
import org.apache.hadoop.security.token.SecretManager.InvalidToken;
import org.apache.hadoop.security.token.Token;
import org.apache.hadoop.security.token.TokenRenewer;
import org.apache.hadoop.util.DataChecksum;
import org.apache.hadoop.util.DataChecksum.Type;
import org.apache.hadoop.util.Progressable;
import org.apache.hadoop.util.Time;

import com.google.common.annotations.VisibleForTesting;
import com.google.common.base.Joiner;
import com.google.common.base.Preconditions;
import com.google.common.net.InetAddresses;

/********************************************************
 * DFSClient can connect to a Hadoop Filesystem and 
 * perform basic file tasks.  It uses the ClientProtocol
 * to communicate with a NameNode daemon, and connects 
 * directly to DataNodes to read/write block data.
 *
 * Hadoop DFS users should obtain an instance of 
 * DistributedFileSystem, which uses DFSClient to handle
 * filesystem tasks.
 *
 ********************************************************/
@InterfaceAudience.Private
public class DFSClient implements java.io.Closeable {
  public static final Log LOG = LogFactory.getLog(DFSClient.class);
  public static final long SERVER_DEFAULTS_VALIDITY_PERIOD = 60 * 60 * 1000L; // 1 hour
  static final int TCP_WINDOW_SIZE = 128 * 1024; // 128 KB

  private final Configuration conf;
  private final Conf dfsClientConf;
  final ClientProtocol namenode;
  /* The service used for delegation tokens */
  private Text dtService;

  final UserGroupInformation ugi;
  volatile boolean clientRunning = true;
  volatile long lastLeaseRenewal;
  private volatile FsServerDefaults serverDefaults;
  private volatile long serverDefaultsLastUpdate;
  final String clientName;
  SocketFactory socketFactory;
  final ReplaceDatanodeOnFailure dtpReplaceDatanodeOnFailure;
  final FileSystem.Statistics stats;
  private final String authority;
  final PeerCache peerCache;
  private Random r = new Random();
  private SocketAddress[] localInterfaceAddrs;
  private DataEncryptionKey encryptionKey;
  private boolean shouldUseLegacyBlockReaderLocal;
  private final CachingStrategy defaultReadCachingStrategy;
  private final CachingStrategy defaultWriteCachingStrategy;
<<<<<<< HEAD
=======
  private ClientMmapManager mmapManager;
>>>>>>> 6266273c
  
  private static final ClientMmapManagerFactory MMAP_MANAGER_FACTORY =
      new ClientMmapManagerFactory();

  private static final class ClientMmapManagerFactory {
    private ClientMmapManager mmapManager = null;
    /**
     * Tracks the number of users of mmapManager.
     */
    private int refcnt = 0;

    synchronized ClientMmapManager get(Configuration conf) {
      if (refcnt++ == 0) {
        mmapManager = ClientMmapManager.fromConf(conf);
      } else {
        String mismatches = mmapManager.verifyConfigurationMatches(conf);
        if (!mismatches.isEmpty()) {
          LOG.warn("The ClientMmapManager settings you specified " +
            "have been ignored because another thread created the " +
            "ClientMmapManager first.  " + mismatches);
        }
      }
      return mmapManager;
    }
    
    synchronized void unref(ClientMmapManager mmapManager) {
      if (this.mmapManager != mmapManager) {
        throw new IllegalArgumentException();
      }
      if (--refcnt == 0) {
        IOUtils.cleanup(LOG, mmapManager);
        mmapManager = null;
      }
    }
  }

  /**
   * DFSClient configuration 
   */
  public static class Conf {
    final int hdfsTimeout;    // timeout value for a DFS operation.
    final int maxFailoverAttempts;
    final int failoverSleepBaseMillis;
    final int failoverSleepMaxMillis;
    final int maxBlockAcquireFailures;
    final int confTime;
    final int ioBufferSize;
    final ChecksumOpt defaultChecksumOpt;
    final int writePacketSize;
    final int socketTimeout;
    final int socketCacheCapacity;
    final long socketCacheExpiry;
    final long excludedNodesCacheExpiry;
    /** Wait time window (in msec) if BlockMissingException is caught */
    final int timeWindow;
    final int nCachedConnRetry;
    final int nBlockWriteRetry;
    final int nBlockWriteLocateFollowingRetry;
    final long defaultBlockSize;
    final long prefetchSize;
    final short defaultReplication;
    final String taskId;
    final FsPermission uMask;
    final boolean connectToDnViaHostname;
    final boolean getHdfsBlocksMetadataEnabled;
    final int getFileBlockStorageLocationsNumThreads;
    final int getFileBlockStorageLocationsTimeout;
<<<<<<< HEAD
=======
    final int retryTimesForGetLastBlockLength;
    final int retryIntervalForGetLastBlockLength;
>>>>>>> 6266273c

    final boolean useLegacyBlockReader;
    final boolean useLegacyBlockReaderLocal;
    final String domainSocketPath;
    final boolean skipShortCircuitChecksums;
    final int shortCircuitBufferSize;
    final boolean shortCircuitLocalReads;
    final boolean domainSocketDataTraffic;
    final int shortCircuitStreamsCacheSize;
    final long shortCircuitStreamsCacheExpiryMs; 

    public Conf(Configuration conf) {
      // The hdfsTimeout is currently the same as the ipc timeout 
      hdfsTimeout = Client.getTimeout(conf);

      maxFailoverAttempts = conf.getInt(
          DFS_CLIENT_FAILOVER_MAX_ATTEMPTS_KEY,
          DFS_CLIENT_FAILOVER_MAX_ATTEMPTS_DEFAULT);
      failoverSleepBaseMillis = conf.getInt(
          DFS_CLIENT_FAILOVER_SLEEPTIME_BASE_KEY,
          DFS_CLIENT_FAILOVER_SLEEPTIME_BASE_DEFAULT);
      failoverSleepMaxMillis = conf.getInt(
          DFS_CLIENT_FAILOVER_SLEEPTIME_MAX_KEY,
          DFS_CLIENT_FAILOVER_SLEEPTIME_MAX_DEFAULT);

      maxBlockAcquireFailures = conf.getInt(
          DFS_CLIENT_MAX_BLOCK_ACQUIRE_FAILURES_KEY,
          DFS_CLIENT_MAX_BLOCK_ACQUIRE_FAILURES_DEFAULT);
      confTime = conf.getInt(DFS_DATANODE_SOCKET_WRITE_TIMEOUT_KEY,
          HdfsServerConstants.WRITE_TIMEOUT);
      ioBufferSize = conf.getInt(
          CommonConfigurationKeysPublic.IO_FILE_BUFFER_SIZE_KEY,
          CommonConfigurationKeysPublic.IO_FILE_BUFFER_SIZE_DEFAULT);
      defaultChecksumOpt = getChecksumOptFromConf(conf);
      socketTimeout = conf.getInt(DFS_CLIENT_SOCKET_TIMEOUT_KEY,
          HdfsServerConstants.READ_TIMEOUT);
      /** dfs.write.packet.size is an internal config variable */
      writePacketSize = conf.getInt(DFS_CLIENT_WRITE_PACKET_SIZE_KEY,
          DFS_CLIENT_WRITE_PACKET_SIZE_DEFAULT);
      defaultBlockSize = conf.getLongBytes(DFS_BLOCK_SIZE_KEY,
          DFS_BLOCK_SIZE_DEFAULT);
      defaultReplication = (short) conf.getInt(
          DFS_REPLICATION_KEY, DFS_REPLICATION_DEFAULT);
      taskId = conf.get("mapreduce.task.attempt.id", "NONMAPREDUCE");
      socketCacheCapacity = conf.getInt(DFS_CLIENT_SOCKET_CACHE_CAPACITY_KEY,
          DFS_CLIENT_SOCKET_CACHE_CAPACITY_DEFAULT);
      socketCacheExpiry = conf.getLong(DFS_CLIENT_SOCKET_CACHE_EXPIRY_MSEC_KEY,
          DFS_CLIENT_SOCKET_CACHE_EXPIRY_MSEC_DEFAULT);
      excludedNodesCacheExpiry = conf.getLong(
          DFS_CLIENT_WRITE_EXCLUDE_NODES_CACHE_EXPIRY_INTERVAL,
          DFS_CLIENT_WRITE_EXCLUDE_NODES_CACHE_EXPIRY_INTERVAL_DEFAULT);
      prefetchSize = conf.getLong(DFS_CLIENT_READ_PREFETCH_SIZE_KEY,
          10 * defaultBlockSize);
      timeWindow = conf.getInt(DFS_CLIENT_RETRY_WINDOW_BASE, 3000);
      nCachedConnRetry = conf.getInt(DFS_CLIENT_CACHED_CONN_RETRY_KEY,
          DFS_CLIENT_CACHED_CONN_RETRY_DEFAULT);
      nBlockWriteRetry = conf.getInt(DFS_CLIENT_BLOCK_WRITE_RETRIES_KEY,
          DFS_CLIENT_BLOCK_WRITE_RETRIES_DEFAULT);
      nBlockWriteLocateFollowingRetry = conf.getInt(
          DFS_CLIENT_BLOCK_WRITE_LOCATEFOLLOWINGBLOCK_RETRIES_KEY,
          DFS_CLIENT_BLOCK_WRITE_LOCATEFOLLOWINGBLOCK_RETRIES_DEFAULT);
      uMask = FsPermission.getUMask(conf);
      connectToDnViaHostname = conf.getBoolean(DFS_CLIENT_USE_DN_HOSTNAME,
          DFS_CLIENT_USE_DN_HOSTNAME_DEFAULT);
      getHdfsBlocksMetadataEnabled = conf.getBoolean(
          DFSConfigKeys.DFS_HDFS_BLOCKS_METADATA_ENABLED, 
          DFSConfigKeys.DFS_HDFS_BLOCKS_METADATA_ENABLED_DEFAULT);
      getFileBlockStorageLocationsNumThreads = conf.getInt(
          DFSConfigKeys.DFS_CLIENT_FILE_BLOCK_STORAGE_LOCATIONS_NUM_THREADS,
          DFSConfigKeys.DFS_CLIENT_FILE_BLOCK_STORAGE_LOCATIONS_NUM_THREADS_DEFAULT);
      getFileBlockStorageLocationsTimeout = conf.getInt(
          DFSConfigKeys.DFS_CLIENT_FILE_BLOCK_STORAGE_LOCATIONS_TIMEOUT,
          DFSConfigKeys.DFS_CLIENT_FILE_BLOCK_STORAGE_LOCATIONS_TIMEOUT_DEFAULT);
<<<<<<< HEAD
=======
      retryTimesForGetLastBlockLength = conf.getInt(
          DFSConfigKeys.DFS_CLIENT_RETRY_TIMES_GET_LAST_BLOCK_LENGTH,
          DFSConfigKeys.DFS_CLIENT_RETRY_TIMES_GET_LAST_BLOCK_LENGTH_DEFAULT);
      retryIntervalForGetLastBlockLength = conf.getInt(
        DFSConfigKeys.DFS_CLIENT_RETRY_INTERVAL_GET_LAST_BLOCK_LENGTH,
        DFSConfigKeys.DFS_CLIENT_RETRY_INTERVAL_GET_LAST_BLOCK_LENGTH_DEFAULT);
>>>>>>> 6266273c

      useLegacyBlockReader = conf.getBoolean(
          DFSConfigKeys.DFS_CLIENT_USE_LEGACY_BLOCKREADER,
          DFSConfigKeys.DFS_CLIENT_USE_LEGACY_BLOCKREADER_DEFAULT);
      useLegacyBlockReaderLocal = conf.getBoolean(
          DFSConfigKeys.DFS_CLIENT_USE_LEGACY_BLOCKREADERLOCAL,
          DFSConfigKeys.DFS_CLIENT_USE_LEGACY_BLOCKREADERLOCAL_DEFAULT);
      shortCircuitLocalReads = conf.getBoolean(
          DFSConfigKeys.DFS_CLIENT_READ_SHORTCIRCUIT_KEY,
          DFSConfigKeys.DFS_CLIENT_READ_SHORTCIRCUIT_DEFAULT);
      domainSocketDataTraffic = conf.getBoolean(
          DFSConfigKeys.DFS_CLIENT_DOMAIN_SOCKET_DATA_TRAFFIC,
          DFSConfigKeys.DFS_CLIENT_DOMAIN_SOCKET_DATA_TRAFFIC_DEFAULT);
      domainSocketPath = conf.getTrimmed(
          DFSConfigKeys.DFS_DOMAIN_SOCKET_PATH_KEY,
          DFSConfigKeys.DFS_DOMAIN_SOCKET_PATH_DEFAULT);

      if (BlockReaderLocal.LOG.isDebugEnabled()) {
        BlockReaderLocal.LOG.debug(
            DFSConfigKeys.DFS_CLIENT_USE_LEGACY_BLOCKREADERLOCAL
            + " = " + useLegacyBlockReaderLocal);
        BlockReaderLocal.LOG.debug(
            DFSConfigKeys.DFS_CLIENT_READ_SHORTCIRCUIT_KEY
            + " = " + shortCircuitLocalReads);
        BlockReaderLocal.LOG.debug(
            DFSConfigKeys.DFS_CLIENT_DOMAIN_SOCKET_DATA_TRAFFIC
            + " = " + domainSocketDataTraffic);
        BlockReaderLocal.LOG.debug(
            DFSConfigKeys.DFS_DOMAIN_SOCKET_PATH_KEY
            + " = " + domainSocketPath);
      }

      skipShortCircuitChecksums = conf.getBoolean(
          DFSConfigKeys.DFS_CLIENT_READ_SHORTCIRCUIT_SKIP_CHECKSUM_KEY,
          DFSConfigKeys.DFS_CLIENT_READ_SHORTCIRCUIT_SKIP_CHECKSUM_DEFAULT);
      shortCircuitBufferSize = conf.getInt(
          DFSConfigKeys.DFS_CLIENT_READ_SHORTCIRCUIT_BUFFER_SIZE_KEY,
          DFSConfigKeys.DFS_CLIENT_READ_SHORTCIRCUIT_BUFFER_SIZE_DEFAULT);
      shortCircuitStreamsCacheSize = conf.getInt(
          DFSConfigKeys.DFS_CLIENT_READ_SHORTCIRCUIT_STREAMS_CACHE_SIZE_KEY,
          DFSConfigKeys.DFS_CLIENT_READ_SHORTCIRCUIT_STREAMS_CACHE_SIZE_DEFAULT);
      shortCircuitStreamsCacheExpiryMs = conf.getLong(
          DFSConfigKeys.DFS_CLIENT_READ_SHORTCIRCUIT_STREAMS_CACHE_EXPIRY_MS_KEY,
          DFSConfigKeys.DFS_CLIENT_READ_SHORTCIRCUIT_STREAMS_CACHE_EXPIRY_MS_DEFAULT);
    }

    private DataChecksum.Type getChecksumType(Configuration conf) {
      final String checksum = conf.get(
          DFSConfigKeys.DFS_CHECKSUM_TYPE_KEY,
          DFSConfigKeys.DFS_CHECKSUM_TYPE_DEFAULT);
      try {
        return DataChecksum.Type.valueOf(checksum);
      } catch(IllegalArgumentException iae) {
        LOG.warn("Bad checksum type: " + checksum + ". Using default "
            + DFSConfigKeys.DFS_CHECKSUM_TYPE_DEFAULT);
        return DataChecksum.Type.valueOf(
            DFSConfigKeys.DFS_CHECKSUM_TYPE_DEFAULT); 
      }
    }

    // Construct a checksum option from conf
    private ChecksumOpt getChecksumOptFromConf(Configuration conf) {
      DataChecksum.Type type = getChecksumType(conf);
      int bytesPerChecksum = conf.getInt(DFS_BYTES_PER_CHECKSUM_KEY,
          DFS_BYTES_PER_CHECKSUM_DEFAULT);
      return new ChecksumOpt(type, bytesPerChecksum);
    }

    // create a DataChecksum with the default option.
    private DataChecksum createChecksum() throws IOException {
      return createChecksum(null);
    }

    private DataChecksum createChecksum(ChecksumOpt userOpt) 
        throws IOException {
      // Fill in any missing field with the default.
      ChecksumOpt myOpt = ChecksumOpt.processChecksumOpt(
          defaultChecksumOpt, userOpt);
      DataChecksum dataChecksum = DataChecksum.newDataChecksum(
          myOpt.getChecksumType(),
          myOpt.getBytesPerChecksum());
      if (dataChecksum == null) {
        throw new IOException("Invalid checksum type specified: "
            + myOpt.getChecksumType().name());
      }
      return dataChecksum;
    }
  }
 
  public Conf getConf() {
    return dfsClientConf;
  }
  
  Configuration getConfiguration() {
    return conf;
  }
  
  /**
   * A map from file names to {@link DFSOutputStream} objects
   * that are currently being written by this client.
   * Note that a file can only be written by a single client.
   */
  private final Map<String, DFSOutputStream> filesBeingWritten
      = new HashMap<String, DFSOutputStream>();

  private final DomainSocketFactory domainSocketFactory;
  
  /**
   * Same as this(NameNode.getAddress(conf), conf);
   * @see #DFSClient(InetSocketAddress, Configuration)
   * @deprecated Deprecated at 0.21
   */
  @Deprecated
  public DFSClient(Configuration conf) throws IOException {
    this(NameNode.getAddress(conf), conf);
  }
  
  public DFSClient(InetSocketAddress address, Configuration conf) throws IOException {
    this(NameNode.getUri(address), conf);
  }

  /**
   * Same as this(nameNodeUri, conf, null);
   * @see #DFSClient(URI, Configuration, FileSystem.Statistics)
   */
  public DFSClient(URI nameNodeUri, Configuration conf
      ) throws IOException {
    this(nameNodeUri, conf, null);
  }

  /**
   * Same as this(nameNodeUri, null, conf, stats);
   * @see #DFSClient(URI, ClientProtocol, Configuration, FileSystem.Statistics) 
   */
  public DFSClient(URI nameNodeUri, Configuration conf,
                   FileSystem.Statistics stats)
    throws IOException {
    this(nameNodeUri, null, conf, stats);
  }
  
  /** 
   * Create a new DFSClient connected to the given nameNodeUri or rpcNamenode.
   * If HA is enabled and a positive value is set for 
   * {@link DFSConfigKeys#DFS_CLIENT_TEST_DROP_NAMENODE_RESPONSE_NUM_KEY} in the
   * configuration, the DFSClient will use {@link LossyRetryInvocationHandler}
   * as its RetryInvocationHandler. Otherwise one of nameNodeUri or rpcNamenode 
   * must be null.
   */
  @VisibleForTesting
  public DFSClient(URI nameNodeUri, ClientProtocol rpcNamenode,
      Configuration conf, FileSystem.Statistics stats)
    throws IOException {
    // Copy only the required DFSClient configuration
    this.dfsClientConf = new Conf(conf);
    this.shouldUseLegacyBlockReaderLocal = 
        this.dfsClientConf.useLegacyBlockReaderLocal;
    if (this.dfsClientConf.useLegacyBlockReaderLocal) {
      LOG.debug("Using legacy short-circuit local reads.");
    }
    this.conf = conf;
    this.stats = stats;
    this.socketFactory = NetUtils.getSocketFactory(conf, ClientProtocol.class);
    this.dtpReplaceDatanodeOnFailure = ReplaceDatanodeOnFailure.get(conf);

    this.ugi = UserGroupInformation.getCurrentUser();
    
    this.authority = nameNodeUri == null? "null": nameNodeUri.getAuthority();
    this.clientName = "DFSClient_" + dfsClientConf.taskId + "_" + 
        DFSUtil.getRandom().nextInt()  + "_" + Thread.currentThread().getId();
    
    int numResponseToDrop = conf.getInt(
        DFSConfigKeys.DFS_CLIENT_TEST_DROP_NAMENODE_RESPONSE_NUM_KEY,
        DFSConfigKeys.DFS_CLIENT_TEST_DROP_NAMENODE_RESPONSE_NUM_DEFAULT);
    NameNodeProxies.ProxyAndInfo<ClientProtocol> proxyInfo = null;
    if (numResponseToDrop > 0) {
      // This case is used for testing.
      LOG.warn(DFSConfigKeys.DFS_CLIENT_TEST_DROP_NAMENODE_RESPONSE_NUM_KEY
          + " is set to " + numResponseToDrop
          + ", this hacked client will proactively drop responses");
      proxyInfo = NameNodeProxies.createProxyWithLossyRetryHandler(conf,
          nameNodeUri, ClientProtocol.class, numResponseToDrop);
    }
    
    if (proxyInfo != null) {
      this.dtService = proxyInfo.getDelegationTokenService();
      this.namenode = proxyInfo.getProxy();
    } else if (rpcNamenode != null) {
      // This case is used for testing.
      Preconditions.checkArgument(nameNodeUri == null);
      this.namenode = rpcNamenode;
      dtService = null;
    } else {
      Preconditions.checkArgument(nameNodeUri != null,
          "null URI");
      proxyInfo = NameNodeProxies.createProxy(conf, nameNodeUri,
          ClientProtocol.class);
      this.dtService = proxyInfo.getDelegationTokenService();
      this.namenode = proxyInfo.getProxy();
    }

    // read directly from the block file if configured.
    this.domainSocketFactory = new DomainSocketFactory(dfsClientConf);

    String localInterfaces[] =
      conf.getTrimmedStrings(DFSConfigKeys.DFS_CLIENT_LOCAL_INTERFACES);
    localInterfaceAddrs = getLocalInterfaceAddrs(localInterfaces);
    if (LOG.isDebugEnabled() && 0 != localInterfaces.length) {
      LOG.debug("Using local interfaces [" +
      Joiner.on(',').join(localInterfaces)+ "] with addresses [" +
      Joiner.on(',').join(localInterfaceAddrs) + "]");
    }
    
    this.peerCache = PeerCache.getInstance(dfsClientConf.socketCacheCapacity, dfsClientConf.socketCacheExpiry);
    Boolean readDropBehind = (conf.get(DFS_CLIENT_CACHE_DROP_BEHIND_READS) == null) ?
        null : conf.getBoolean(DFS_CLIENT_CACHE_DROP_BEHIND_READS, false);
    Long readahead = (conf.get(DFS_CLIENT_CACHE_READAHEAD) == null) ?
        null : conf.getLong(DFS_CLIENT_CACHE_READAHEAD, 0);
    Boolean writeDropBehind = (conf.get(DFS_CLIENT_CACHE_DROP_BEHIND_WRITES) == null) ?
        null : conf.getBoolean(DFS_CLIENT_CACHE_DROP_BEHIND_WRITES, false);
    this.defaultReadCachingStrategy =
        new CachingStrategy(readDropBehind, readahead);
    this.defaultWriteCachingStrategy =
        new CachingStrategy(writeDropBehind, readahead);
<<<<<<< HEAD
=======
    this.mmapManager = MMAP_MANAGER_FACTORY.get(conf);
>>>>>>> 6266273c
  }
  
  /**
   * Return the socket addresses to use with each configured
   * local interface. Local interfaces may be specified by IP
   * address, IP address range using CIDR notation, interface
   * name (e.g. eth0) or sub-interface name (e.g. eth0:0).
   * The socket addresses consist of the IPs for the interfaces
   * and the ephemeral port (port 0). If an IP, IP range, or
   * interface name matches an interface with sub-interfaces
   * only the IP of the interface is used. Sub-interfaces can
   * be used by specifying them explicitly (by IP or name).
   * 
   * @return SocketAddresses for the configured local interfaces,
   *    or an empty array if none are configured
   * @throws UnknownHostException if a given interface name is invalid
   */
  private static SocketAddress[] getLocalInterfaceAddrs(
      String interfaceNames[]) throws UnknownHostException {
    List<SocketAddress> localAddrs = new ArrayList<SocketAddress>();
    for (String interfaceName : interfaceNames) {
      if (InetAddresses.isInetAddress(interfaceName)) {
        localAddrs.add(new InetSocketAddress(interfaceName, 0));
      } else if (NetUtils.isValidSubnet(interfaceName)) {
        for (InetAddress addr : NetUtils.getIPs(interfaceName, false)) {
          localAddrs.add(new InetSocketAddress(addr, 0));
        }
      } else {
        for (String ip : DNS.getIPs(interfaceName, false)) {
          localAddrs.add(new InetSocketAddress(ip, 0));
        }
      }
    }
    return localAddrs.toArray(new SocketAddress[localAddrs.size()]);
  }

  /**
   * Select one of the configured local interfaces at random. We use a random
   * interface because other policies like round-robin are less effective
   * given that we cache connections to datanodes.
   *
   * @return one of the local interface addresses at random, or null if no
   *    local interfaces are configured
   */
  SocketAddress getRandomLocalInterfaceAddr() {
    if (localInterfaceAddrs.length == 0) {
      return null;
    }
    final int idx = r.nextInt(localInterfaceAddrs.length);
    final SocketAddress addr = localInterfaceAddrs[idx];
    if (LOG.isDebugEnabled()) {
      LOG.debug("Using local interface " + addr);
    }
    return addr;
  }

  /**
   * Return the number of times the client should go back to the namenode
   * to retrieve block locations when reading.
   */
  int getMaxBlockAcquireFailures() {
    return dfsClientConf.maxBlockAcquireFailures;
  }

  /**
   * Return the timeout that clients should use when writing to datanodes.
   * @param numNodes the number of nodes in the pipeline.
   */
  int getDatanodeWriteTimeout(int numNodes) {
    return (dfsClientConf.confTime > 0) ?
      (dfsClientConf.confTime + HdfsServerConstants.WRITE_TIMEOUT_EXTENSION * numNodes) : 0;
  }

  int getDatanodeReadTimeout(int numNodes) {
    return dfsClientConf.socketTimeout > 0 ?
        (HdfsServerConstants.READ_TIMEOUT_EXTENSION * numNodes +
            dfsClientConf.socketTimeout) : 0;
  }
  
  int getHdfsTimeout() {
    return dfsClientConf.hdfsTimeout;
  }
  
  @VisibleForTesting
  public String getClientName() {
    return clientName;
  }

  void checkOpen() throws IOException {
    if (!clientRunning) {
      IOException result = new IOException("Filesystem closed");
      throw result;
    }
  }

  /** Return the lease renewer instance. The renewer thread won't start
   *  until the first output stream is created. The same instance will
   *  be returned until all output streams are closed.
   */
  public LeaseRenewer getLeaseRenewer() throws IOException {
      return LeaseRenewer.getInstance(authority, ugi, this);
  }

  /** Get a lease and start automatic renewal */
  private void beginFileLease(final String src, final DFSOutputStream out) 
      throws IOException {
    getLeaseRenewer().put(src, out, this);
  }

  /** Stop renewal of lease for the file. */
  void endFileLease(final String src) throws IOException {
    getLeaseRenewer().closeFile(src, this);
  }
    

  /** Put a file. Only called from LeaseRenewer, where proper locking is
   *  enforced to consistently update its local dfsclients array and 
   *  client's filesBeingWritten map.
   */
  void putFileBeingWritten(final String src, final DFSOutputStream out) {
    synchronized(filesBeingWritten) {
      filesBeingWritten.put(src, out);
      // update the last lease renewal time only when there was no
      // writes. once there is one write stream open, the lease renewer
      // thread keeps it updated well with in anyone's expiration time.
      if (lastLeaseRenewal == 0) {
        updateLastLeaseRenewal();
      }
    }
  }

  /** Remove a file. Only called from LeaseRenewer. */
  void removeFileBeingWritten(final String src) {
    synchronized(filesBeingWritten) {
      filesBeingWritten.remove(src);
      if (filesBeingWritten.isEmpty()) {
        lastLeaseRenewal = 0;
      }
    }
  }

  /** Is file-being-written map empty? */
  boolean isFilesBeingWrittenEmpty() {
    synchronized(filesBeingWritten) {
      return filesBeingWritten.isEmpty();
    }
  }
  
  /** @return true if the client is running */
  boolean isClientRunning() {
    return clientRunning;
  }

  long getLastLeaseRenewal() {
    return lastLeaseRenewal;
  }

  void updateLastLeaseRenewal() {
    synchronized(filesBeingWritten) {
      if (filesBeingWritten.isEmpty()) {
        return;
      }
      lastLeaseRenewal = Time.now();
    }
  }

  /**
   * Renew leases.
   * @return true if lease was renewed. May return false if this
   * client has been closed or has no files open.
   **/
  boolean renewLease() throws IOException {
    if (clientRunning && !isFilesBeingWrittenEmpty()) {
      try {
        namenode.renewLease(clientName);
        updateLastLeaseRenewal();
        return true;
      } catch (IOException e) {
        // Abort if the lease has already expired. 
        final long elapsed = Time.now() - getLastLeaseRenewal();
        if (elapsed > HdfsConstants.LEASE_HARDLIMIT_PERIOD) {
          LOG.warn("Failed to renew lease for " + clientName + " for "
              + (elapsed/1000) + " seconds (>= hard-limit ="
              + (HdfsConstants.LEASE_HARDLIMIT_PERIOD/1000) + " seconds.) "
              + "Closing all files being written ...", e);
          closeAllFilesBeingWritten(true);
        } else {
          // Let the lease renewer handle it and retry.
          throw e;
        }
      }
    }
    return false;
  }
  
  /**
   * Close connections the Namenode.
   */
  void closeConnectionToNamenode() {
    RPC.stopProxy(namenode);
  }
  
  /** Abort and release resources held.  Ignore all errors. */
  void abort() {
    if (mmapManager != null) {
      MMAP_MANAGER_FACTORY.unref(mmapManager);
      mmapManager = null;
    }
    clientRunning = false;
    closeAllFilesBeingWritten(true);
    try {
      // remove reference to this client and stop the renewer,
      // if there is no more clients under the renewer.
      getLeaseRenewer().closeClient(this);
    } catch (IOException ioe) {
       LOG.info("Exception occurred while aborting the client " + ioe);
    }
    closeConnectionToNamenode();
  }

  /** Close/abort all files being written. */
  private void closeAllFilesBeingWritten(final boolean abort) {
    for(;;) {
      final String src;
      final DFSOutputStream out;
      synchronized(filesBeingWritten) {
        if (filesBeingWritten.isEmpty()) {
          return;
        }
        src = filesBeingWritten.keySet().iterator().next();
        out = filesBeingWritten.remove(src);
      }
      if (out != null) {
        try {
          if (abort) {
            out.abort();
          } else {
            out.close();
          }
        } catch(IOException ie) {
          LOG.error("Failed to " + (abort? "abort": "close") + " file " + src,
              ie);
        }
      }
    }
  }

  /**
   * Close the file system, abandoning all of the leases and files being
   * created and close connections to the namenode.
   */
  @Override
  public synchronized void close() throws IOException {
    if (mmapManager != null) {
      MMAP_MANAGER_FACTORY.unref(mmapManager);
      mmapManager = null;
    }
    if(clientRunning) {
      closeAllFilesBeingWritten(false);
      clientRunning = false;
      getLeaseRenewer().closeClient(this);
      // close connections to the namenode
      closeConnectionToNamenode();
    }
  }

  /**
   * Get the default block size for this cluster
   * @return the default block size in bytes
   */
  public long getDefaultBlockSize() {
    return dfsClientConf.defaultBlockSize;
  }
    
  /**
   * @see ClientProtocol#getPreferredBlockSize(String)
   */
  public long getBlockSize(String f) throws IOException {
    try {
      return namenode.getPreferredBlockSize(f);
    } catch (IOException ie) {
      LOG.warn("Problem getting block size", ie);
      throw ie;
    }
  }

  /**
   * Get server default values for a number of configuration params.
   * @see ClientProtocol#getServerDefaults()
   */
  public FsServerDefaults getServerDefaults() throws IOException {
    long now = Time.now();
    if (now - serverDefaultsLastUpdate > SERVER_DEFAULTS_VALIDITY_PERIOD) {
      serverDefaults = namenode.getServerDefaults();
      serverDefaultsLastUpdate = now;
    }
    return serverDefaults;
  }
  
  /**
   * Get a canonical token service name for this client's tokens.  Null should
   * be returned if the client is not using tokens.
   * @return the token service for the client
   */
  @InterfaceAudience.LimitedPrivate( { "HDFS" }) 
  public String getCanonicalServiceName() {
    return (dtService != null) ? dtService.toString() : null;
  }
  
  /**
   * @see ClientProtocol#getDelegationToken(Text)
   */
  public Token<DelegationTokenIdentifier> getDelegationToken(Text renewer)
      throws IOException {
    assert dtService != null;
    Token<DelegationTokenIdentifier> token =
      namenode.getDelegationToken(renewer);

    if (token != null) {
      token.setService(this.dtService);
      LOG.info("Created " + DelegationTokenIdentifier.stringifyToken(token));
    } else {
      LOG.info("Cannot get delegation token from " + renewer);
    }
    return token;

  }

  /**
   * Renew a delegation token
   * @param token the token to renew
   * @return the new expiration time
   * @throws InvalidToken
   * @throws IOException
   * @deprecated Use Token.renew instead.
   */
  @Deprecated
  public long renewDelegationToken(Token<DelegationTokenIdentifier> token)
      throws InvalidToken, IOException {
    LOG.info("Renewing " + DelegationTokenIdentifier.stringifyToken(token));
    try {
      return token.renew(conf);
    } catch (InterruptedException ie) {                                       
      throw new RuntimeException("caught interrupted", ie);
    } catch (RemoteException re) {
      throw re.unwrapRemoteException(InvalidToken.class,
                                     AccessControlException.class);
    }
  }
  
  private static Map<String, Boolean> localAddrMap = Collections
      .synchronizedMap(new HashMap<String, Boolean>());
  
  static boolean isLocalAddress(InetSocketAddress targetAddr) {
    InetAddress addr = targetAddr.getAddress();
    Boolean cached = localAddrMap.get(addr.getHostAddress());
    if (cached != null) {
      if (LOG.isTraceEnabled()) {
        LOG.trace("Address " + targetAddr +
                  (cached ? " is local" : " is not local"));
      }
      return cached;
    }
    
    boolean local = NetUtils.isLocalAddress(addr);

    if (LOG.isTraceEnabled()) {
      LOG.trace("Address " + targetAddr +
                (local ? " is local" : " is not local"));
    }
    localAddrMap.put(addr.getHostAddress(), local);
    return local;
  }
  
  /**
   * Should the block access token be refetched on an exception
   * 
   * @param ex Exception received
   * @param targetAddr Target datanode address from where exception was received
   * @return true if block access token has expired or invalid and it should be
   *         refetched
   */
  private static boolean tokenRefetchNeeded(IOException ex,
      InetSocketAddress targetAddr) {
    /*
     * Get a new access token and retry. Retry is needed in 2 cases. 1) When
     * both NN and DN re-started while DFSClient holding a cached access token.
     * 2) In the case that NN fails to update its access key at pre-set interval
     * (by a wide margin) and subsequently restarts. In this case, DN
     * re-registers itself with NN and receives a new access key, but DN will
     * delete the old access key from its memory since it's considered expired
     * based on the estimated expiration date.
     */
    if (ex instanceof InvalidBlockTokenException || ex instanceof InvalidToken) {
      LOG.info("Access token was invalid when connecting to " + targetAddr
          + " : " + ex);
      return true;
    }
    return false;
  }
  
  /**
   * Cancel a delegation token
   * @param token the token to cancel
   * @throws InvalidToken
   * @throws IOException
   * @deprecated Use Token.cancel instead.
   */
  @Deprecated
  public void cancelDelegationToken(Token<DelegationTokenIdentifier> token)
      throws InvalidToken, IOException {
    LOG.info("Cancelling " + DelegationTokenIdentifier.stringifyToken(token));
    try {
      token.cancel(conf);
     } catch (InterruptedException ie) {                                       
      throw new RuntimeException("caught interrupted", ie);
    } catch (RemoteException re) {
      throw re.unwrapRemoteException(InvalidToken.class,
                                     AccessControlException.class);
    }
  }
  
  @InterfaceAudience.Private
  public static class Renewer extends TokenRenewer {
    
    static {
      //Ensure that HDFS Configuration files are loaded before trying to use
      // the renewer.
      HdfsConfiguration.init();
    }
    
    @Override
    public boolean handleKind(Text kind) {
      return DelegationTokenIdentifier.HDFS_DELEGATION_KIND.equals(kind);
    }

    @SuppressWarnings("unchecked")
    @Override
    public long renew(Token<?> token, Configuration conf) throws IOException {
      Token<DelegationTokenIdentifier> delToken = 
        (Token<DelegationTokenIdentifier>) token;
      ClientProtocol nn = getNNProxy(delToken, conf);
      try {
        return nn.renewDelegationToken(delToken);
      } catch (RemoteException re) {
        throw re.unwrapRemoteException(InvalidToken.class, 
                                       AccessControlException.class);
      }
    }

    @SuppressWarnings("unchecked")
    @Override
    public void cancel(Token<?> token, Configuration conf) throws IOException {
      Token<DelegationTokenIdentifier> delToken = 
          (Token<DelegationTokenIdentifier>) token;
      LOG.info("Cancelling " + 
               DelegationTokenIdentifier.stringifyToken(delToken));
      ClientProtocol nn = getNNProxy(delToken, conf);
      try {
        nn.cancelDelegationToken(delToken);
      } catch (RemoteException re) {
        throw re.unwrapRemoteException(InvalidToken.class,
            AccessControlException.class);
      }
    }
    
    private static ClientProtocol getNNProxy(
        Token<DelegationTokenIdentifier> token, Configuration conf)
        throws IOException {
      URI uri = HAUtil.getServiceUriFromToken(token);
      if (HAUtil.isTokenForLogicalUri(token) &&
          !HAUtil.isLogicalUri(conf, uri)) {
        // If the token is for a logical nameservice, but the configuration
        // we have disagrees about that, we can't actually renew it.
        // This can be the case in MR, for example, if the RM doesn't
        // have all of the HA clusters configured in its configuration.
        throw new IOException("Unable to map logical nameservice URI '" +
            uri + "' to a NameNode. Local configuration does not have " +
            "a failover proxy provider configured.");
      }
      
      NameNodeProxies.ProxyAndInfo<ClientProtocol> info =
        NameNodeProxies.createProxy(conf, uri, ClientProtocol.class);
      assert info.getDelegationTokenService().equals(token.getService()) :
        "Returned service '" + info.getDelegationTokenService().toString() +
        "' doesn't match expected service '" +
        token.getService().toString() + "'";
        
      return info.getProxy();
    }

    @Override
    public boolean isManaged(Token<?> token) throws IOException {
      return true;
    }
    
  }

  /**
   * Report corrupt blocks that were discovered by the client.
   * @see ClientProtocol#reportBadBlocks(LocatedBlock[])
   */
  public void reportBadBlocks(LocatedBlock[] blocks) throws IOException {
    namenode.reportBadBlocks(blocks);
  }
  
  public short getDefaultReplication() {
    return dfsClientConf.defaultReplication;
  }
  
  public LocatedBlocks getLocatedBlocks(String src, long start)
      throws IOException {
    return getLocatedBlocks(src, start, dfsClientConf.prefetchSize);
  }

  /*
   * This is just a wrapper around callGetBlockLocations, but non-static so that
   * we can stub it out for tests.
   */
  @VisibleForTesting
  public LocatedBlocks getLocatedBlocks(String src, long start, long length)
      throws IOException {
    return callGetBlockLocations(namenode, src, start, length);
  }

  /**
   * @see ClientProtocol#getBlockLocations(String, long, long)
   */
  static LocatedBlocks callGetBlockLocations(ClientProtocol namenode,
      String src, long start, long length) 
      throws IOException {
    try {
      return namenode.getBlockLocations(src, start, length);
    } catch(RemoteException re) {
      throw re.unwrapRemoteException(AccessControlException.class,
                                     FileNotFoundException.class,
                                     UnresolvedPathException.class);
    }
  }

  /**
   * Recover a file's lease
   * @param src a file's path
   * @return true if the file is already closed
   * @throws IOException
   */
  boolean recoverLease(String src) throws IOException {
    checkOpen();

    try {
      return namenode.recoverLease(src, clientName);
    } catch (RemoteException re) {
      throw re.unwrapRemoteException(FileNotFoundException.class,
                                     AccessControlException.class,
                                     UnresolvedPathException.class);
    }
  }

  /**
   * Get block location info about file
   * 
   * getBlockLocations() returns a list of hostnames that store 
   * data for a specific file region.  It returns a set of hostnames
   * for every block within the indicated region.
   *
   * This function is very useful when writing code that considers
   * data-placement when performing operations.  For example, the
   * MapReduce system tries to schedule tasks on the same machines
   * as the data-block the task processes. 
   */
  public BlockLocation[] getBlockLocations(String src, long start, 
    long length) throws IOException, UnresolvedLinkException {
    LocatedBlocks blocks = getLocatedBlocks(src, start, length);
    BlockLocation[] locations =  DFSUtil.locatedBlocks2Locations(blocks);
    HdfsBlockLocation[] hdfsLocations = new HdfsBlockLocation[locations.length];
    for (int i = 0; i < locations.length; i++) {
      hdfsLocations[i] = new HdfsBlockLocation(locations[i], blocks.get(i));
    }
    return hdfsLocations;
  }
  
  /**
   * Get block location information about a list of {@link HdfsBlockLocation}.
   * Used by {@link DistributedFileSystem#getFileBlockStorageLocations(List)} to
   * get {@link BlockStorageLocation}s for blocks returned by
   * {@link DistributedFileSystem#getFileBlockLocations(org.apache.hadoop.fs.FileStatus, long, long)}
   * .
   * 
   * This is done by making a round of RPCs to the associated datanodes, asking
   * the volume of each block replica. The returned array of
   * {@link BlockStorageLocation} expose this information as a
   * {@link VolumeId}.
   * 
   * @param blockLocations
   *          target blocks on which to query volume location information
   * @return volumeBlockLocations original block array augmented with additional
   *         volume location information for each replica.
   */
  public BlockStorageLocation[] getBlockStorageLocations(
      List<BlockLocation> blockLocations) throws IOException,
      UnsupportedOperationException, InvalidBlockTokenException {
    if (!getConf().getHdfsBlocksMetadataEnabled) {
      throw new UnsupportedOperationException("Datanode-side support for " +
          "getVolumeBlockLocations() must also be enabled in the client " +
          "configuration.");
    }
    // Downcast blockLocations and fetch out required LocatedBlock(s)
    List<LocatedBlock> blocks = new ArrayList<LocatedBlock>();
    for (BlockLocation loc : blockLocations) {
      if (!(loc instanceof HdfsBlockLocation)) {
        throw new ClassCastException("DFSClient#getVolumeBlockLocations " +
            "expected to be passed HdfsBlockLocations");
      }
      HdfsBlockLocation hdfsLoc = (HdfsBlockLocation) loc;
      blocks.add(hdfsLoc.getLocatedBlock());
    }
    
    // Re-group the LocatedBlocks to be grouped by datanodes, with the values
    // a list of the LocatedBlocks on the datanode.
    Map<DatanodeInfo, List<LocatedBlock>> datanodeBlocks = 
        new LinkedHashMap<DatanodeInfo, List<LocatedBlock>>();
    for (LocatedBlock b : blocks) {
      for (DatanodeInfo info : b.getLocations()) {
        if (!datanodeBlocks.containsKey(info)) {
          datanodeBlocks.put(info, new ArrayList<LocatedBlock>());
        }
        List<LocatedBlock> l = datanodeBlocks.get(info);
        l.add(b);
      }
    }
        
    // Make RPCs to the datanodes to get volume locations for its replicas
    List<HdfsBlocksMetadata> metadatas = BlockStorageLocationUtil
        .queryDatanodesForHdfsBlocksMetadata(conf, datanodeBlocks,
            getConf().getFileBlockStorageLocationsNumThreads,
            getConf().getFileBlockStorageLocationsTimeout,
            getConf().connectToDnViaHostname);
    
    // Regroup the returned VolumeId metadata to again be grouped by
    // LocatedBlock rather than by datanode
    Map<LocatedBlock, List<VolumeId>> blockVolumeIds = BlockStorageLocationUtil
        .associateVolumeIdsWithBlocks(blocks, datanodeBlocks, metadatas);
    
    // Combine original BlockLocations with new VolumeId information
    BlockStorageLocation[] volumeBlockLocations = BlockStorageLocationUtil
        .convertToVolumeBlockLocations(blocks, blockVolumeIds);

    return volumeBlockLocations;
  }
  
  public DFSInputStream open(String src) 
      throws IOException, UnresolvedLinkException {
    return open(src, dfsClientConf.ioBufferSize, true, null);
  }

  /**
   * Create an input stream that obtains a nodelist from the
   * namenode, and then reads from all the right places.  Creates
   * inner subclass of InputStream that does the right out-of-band
   * work.
   * @deprecated Use {@link #open(String, int, boolean)} instead.
   */
  @Deprecated
  public DFSInputStream open(String src, int buffersize, boolean verifyChecksum,
                             FileSystem.Statistics stats)
      throws IOException, UnresolvedLinkException {
    return open(src, buffersize, verifyChecksum);
  }
  

  /**
   * Create an input stream that obtains a nodelist from the
   * namenode, and then reads from all the right places.  Creates
   * inner subclass of InputStream that does the right out-of-band
   * work.
   */
  public DFSInputStream open(String src, int buffersize, boolean verifyChecksum)
      throws IOException, UnresolvedLinkException {
    checkOpen();
    //    Get block info from namenode
    return new DFSInputStream(this, src, buffersize, verifyChecksum);
  }

  /**
   * Get the namenode associated with this DFSClient object
   * @return the namenode associated with this DFSClient object
   */
  public ClientProtocol getNamenode() {
    return namenode;
  }
  
  /**
   * Call {@link #create(String, boolean, short, long, Progressable)} with
   * default <code>replication</code> and <code>blockSize<code> and null <code>
   * progress</code>.
   */
  public OutputStream create(String src, boolean overwrite) 
      throws IOException {
    return create(src, overwrite, dfsClientConf.defaultReplication,
        dfsClientConf.defaultBlockSize, null);
  }
    
  /**
   * Call {@link #create(String, boolean, short, long, Progressable)} with
   * default <code>replication</code> and <code>blockSize<code>.
   */
  public OutputStream create(String src, 
                             boolean overwrite,
                             Progressable progress) throws IOException {
    return create(src, overwrite, dfsClientConf.defaultReplication,
        dfsClientConf.defaultBlockSize, progress);
  }
    
  /**
   * Call {@link #create(String, boolean, short, long, Progressable)} with
   * null <code>progress</code>.
   */
  public OutputStream create(String src, 
                             boolean overwrite, 
                             short replication,
                             long blockSize) throws IOException {
    return create(src, overwrite, replication, blockSize, null);
  }

  /**
   * Call {@link #create(String, boolean, short, long, Progressable, int)}
   * with default bufferSize.
   */
  public OutputStream create(String src, boolean overwrite, short replication,
      long blockSize, Progressable progress) throws IOException {
    return create(src, overwrite, replication, blockSize, progress,
        dfsClientConf.ioBufferSize);
  }

  /**
   * Call {@link #create(String, FsPermission, EnumSet, short, long, 
   * Progressable, int, ChecksumOpt)} with default <code>permission</code>
   * {@link FsPermission#getFileDefault()}.
   * 
   * @param src File name
   * @param overwrite overwrite an existing file if true
   * @param replication replication factor for the file
   * @param blockSize maximum block size
   * @param progress interface for reporting client progress
   * @param buffersize underlying buffersize
   * 
   * @return output stream
   */
  public OutputStream create(String src,
                             boolean overwrite,
                             short replication,
                             long blockSize,
                             Progressable progress,
                             int buffersize)
      throws IOException {
    return create(src, FsPermission.getFileDefault(),
        overwrite ? EnumSet.of(CreateFlag.CREATE, CreateFlag.OVERWRITE)
            : EnumSet.of(CreateFlag.CREATE), replication, blockSize, progress,
        buffersize, null);
  }

  /**
   * Call {@link #create(String, FsPermission, EnumSet, boolean, short, 
   * long, Progressable, int, ChecksumOpt)} with <code>createParent</code>
   *  set to true.
   */
  public DFSOutputStream create(String src, 
                             FsPermission permission,
                             EnumSet<CreateFlag> flag, 
                             short replication,
                             long blockSize,
                             Progressable progress,
                             int buffersize,
                             ChecksumOpt checksumOpt)
      throws IOException {
    return create(src, permission, flag, true,
        replication, blockSize, progress, buffersize, checksumOpt, null);
  }

  /**
   * Create a new dfs file with the specified block replication 
   * with write-progress reporting and return an output stream for writing
   * into the file.  
   * 
   * @param src File name
   * @param permission The permission of the directory being created.
   *          If null, use default permission {@link FsPermission#getFileDefault()}
   * @param flag indicates create a new file or create/overwrite an
   *          existing file or append to an existing file
   * @param createParent create missing parent directory if true
   * @param replication block replication
   * @param blockSize maximum block size
   * @param progress interface for reporting client progress
   * @param buffersize underlying buffer size 
   * @param checksumOpt checksum options
   * 
   * @return output stream
   * 
   * @see ClientProtocol#create(String, FsPermission, String, EnumSetWritable,
   * boolean, short, long) for detailed description of exceptions thrown
   */
  public DFSOutputStream create(String src, 
                             FsPermission permission,
                             EnumSet<CreateFlag> flag, 
                             boolean createParent,
                             short replication,
                             long blockSize,
                             Progressable progress,
                             int buffersize,
                             ChecksumOpt checksumOpt) throws IOException {
    return create(src, permission, flag, createParent, replication, blockSize, 
        progress, buffersize, checksumOpt, null);
  }

  /**
   * Same as {@link #create(String, FsPermission, EnumSet, boolean, short, long,
   * Progressable, int, ChecksumOpt)} with the addition of favoredNodes that is
   * a hint to where the namenode should place the file blocks.
   * The favored nodes hint is not persisted in HDFS. Hence it may be honored
   * at the creation time only. HDFS could move the blocks during balancing or
   * replication, to move the blocks from favored nodes. A value of null means
   * no favored nodes for this create
   */
  public DFSOutputStream create(String src, 
                             FsPermission permission,
                             EnumSet<CreateFlag> flag, 
                             boolean createParent,
                             short replication,
                             long blockSize,
                             Progressable progress,
                             int buffersize,
                             ChecksumOpt checksumOpt,
                             InetSocketAddress[] favoredNodes) throws IOException {
    checkOpen();
    if (permission == null) {
      permission = FsPermission.getFileDefault();
    }
    FsPermission masked = permission.applyUMask(dfsClientConf.uMask);
    if(LOG.isDebugEnabled()) {
      LOG.debug(src + ": masked=" + masked);
    }
    String[] favoredNodeStrs = null;
    if (favoredNodes != null) {
      favoredNodeStrs = new String[favoredNodes.length];
      for (int i = 0; i < favoredNodes.length; i++) {
        favoredNodeStrs[i] = 
            favoredNodes[i].getHostName() + ":" 
                         + favoredNodes[i].getPort();
      }
    }
    final DFSOutputStream result = DFSOutputStream.newStreamForCreate(this,
        src, masked, flag, createParent, replication, blockSize, progress,
        buffersize, dfsClientConf.createChecksum(checksumOpt), favoredNodeStrs);
    beginFileLease(src, result);
    return result;
  }
  
  /**
   * Append to an existing file if {@link CreateFlag#APPEND} is present
   */
  private DFSOutputStream primitiveAppend(String src, EnumSet<CreateFlag> flag,
      int buffersize, Progressable progress) throws IOException {
    if (flag.contains(CreateFlag.APPEND)) {
      HdfsFileStatus stat = getFileInfo(src);
      if (stat == null) { // No file to append to
        // New file needs to be created if create option is present
        if (!flag.contains(CreateFlag.CREATE)) {
          throw new FileNotFoundException("failed to append to non-existent file "
              + src + " on client " + clientName);
        }
        return null;
      }
      return callAppend(stat, src, buffersize, progress);
    }
    return null;
  }
  
  /**
   * Same as {{@link #create(String, FsPermission, EnumSet, short, long,
   *  Progressable, int, ChecksumOpt)} except that the permission
   *  is absolute (ie has already been masked with umask.
   */
  public DFSOutputStream primitiveCreate(String src, 
                             FsPermission absPermission,
                             EnumSet<CreateFlag> flag,
                             boolean createParent,
                             short replication,
                             long blockSize,
                             Progressable progress,
                             int buffersize,
                             ChecksumOpt checksumOpt)
      throws IOException, UnresolvedLinkException {
    checkOpen();
    CreateFlag.validate(flag);
    DFSOutputStream result = primitiveAppend(src, flag, buffersize, progress);
    if (result == null) {
      DataChecksum checksum = dfsClientConf.createChecksum(checksumOpt);
      result = DFSOutputStream.newStreamForCreate(this, src, absPermission,
          flag, createParent, replication, blockSize, progress, buffersize,
          checksum);
    }
    beginFileLease(src, result);
    return result;
  }
  
  /**
   * Creates a symbolic link.
   * 
   * @see ClientProtocol#createSymlink(String, String,FsPermission, boolean) 
   */
  public void createSymlink(String target, String link, boolean createParent)
      throws IOException {
    try {
      FsPermission dirPerm = 
          FsPermission.getDefault().applyUMask(dfsClientConf.uMask); 
      namenode.createSymlink(target, link, dirPerm, createParent);
    } catch (RemoteException re) {
      throw re.unwrapRemoteException(AccessControlException.class,
                                     FileAlreadyExistsException.class, 
                                     FileNotFoundException.class,
                                     ParentNotDirectoryException.class,
                                     NSQuotaExceededException.class, 
                                     DSQuotaExceededException.class,
                                     UnresolvedPathException.class,
                                     SnapshotAccessControlException.class);
    }
  }

  /**
   * Resolve the *first* symlink, if any, in the path.
   * 
   * @see ClientProtocol#getLinkTarget(String)
   */
  public String getLinkTarget(String path) throws IOException { 
    checkOpen();
    try {
      return namenode.getLinkTarget(path);
    } catch (RemoteException re) {
      throw re.unwrapRemoteException(AccessControlException.class,
                                     FileNotFoundException.class);
    }
  }

  /** Method to get stream returned by append call */
  private DFSOutputStream callAppend(HdfsFileStatus stat, String src,
      int buffersize, Progressable progress) throws IOException {
    LocatedBlock lastBlock = null;
    try {
      lastBlock = namenode.append(src, clientName);
    } catch(RemoteException re) {
      throw re.unwrapRemoteException(AccessControlException.class,
                                     FileNotFoundException.class,
                                     SafeModeException.class,
                                     DSQuotaExceededException.class,
                                     UnsupportedOperationException.class,
                                     UnresolvedPathException.class,
                                     SnapshotAccessControlException.class);
    }
    return DFSOutputStream.newStreamForAppend(this, src, buffersize, progress,
        lastBlock, stat, dfsClientConf.createChecksum());
  }
  
  /**
   * Append to an existing HDFS file.  
   * 
   * @param src file name
   * @param buffersize buffer size
   * @param progress for reporting write-progress; null is acceptable.
   * @param statistics file system statistics; null is acceptable.
   * @return an output stream for writing into the file
   * 
   * @see ClientProtocol#append(String, String) 
   */
  public HdfsDataOutputStream append(final String src, final int buffersize,
      final Progressable progress, final FileSystem.Statistics statistics
      ) throws IOException {
    final DFSOutputStream out = append(src, buffersize, progress);
    return new HdfsDataOutputStream(out, statistics, out.getInitialLen());
  }

  private DFSOutputStream append(String src, int buffersize, Progressable progress) 
      throws IOException {
    checkOpen();
    HdfsFileStatus stat = getFileInfo(src);
    if (stat == null) { // No file found
      throw new FileNotFoundException("failed to append to non-existent file "
          + src + " on client " + clientName);
    }
    final DFSOutputStream result = callAppend(stat, src, buffersize, progress);
    beginFileLease(src, result);
    return result;
  }

  /**
   * Set replication for an existing file.
   * @param src file name
   * @param replication
   * 
   * @see ClientProtocol#setReplication(String, short)
   */
  public boolean setReplication(String src, short replication)
      throws IOException {
    try {
      return namenode.setReplication(src, replication);
    } catch(RemoteException re) {
      throw re.unwrapRemoteException(AccessControlException.class,
                                     FileNotFoundException.class,
                                     SafeModeException.class,
                                     DSQuotaExceededException.class,
                                     UnresolvedPathException.class,
                                     SnapshotAccessControlException.class);
    }
  }

  /**
   * Rename file or directory.
   * @see ClientProtocol#rename(String, String)
   * @deprecated Use {@link #rename(String, String, Options.Rename...)} instead.
   */
  @Deprecated
  public boolean rename(String src, String dst) throws IOException {
    checkOpen();
    try {
      return namenode.rename(src, dst);
    } catch(RemoteException re) {
      throw re.unwrapRemoteException(AccessControlException.class,
                                     NSQuotaExceededException.class,
                                     DSQuotaExceededException.class,
                                     UnresolvedPathException.class,
                                     SnapshotAccessControlException.class);
    }
  }

  /**
   * Move blocks from src to trg and delete src
   * See {@link ClientProtocol#concat(String, String [])}. 
   */
  public void concat(String trg, String [] srcs) throws IOException {
    checkOpen();
    try {
      namenode.concat(trg, srcs);
    } catch(RemoteException re) {
      throw re.unwrapRemoteException(AccessControlException.class,
                                     UnresolvedPathException.class,
                                     SnapshotAccessControlException.class);
    }
  }
  /**
   * Rename file or directory.
   * @see ClientProtocol#rename2(String, String, Options.Rename...)
   */
  public void rename(String src, String dst, Options.Rename... options)
      throws IOException {
    checkOpen();
    try {
      namenode.rename2(src, dst, options);
    } catch(RemoteException re) {
      throw re.unwrapRemoteException(AccessControlException.class,
                                     DSQuotaExceededException.class,
                                     FileAlreadyExistsException.class,
                                     FileNotFoundException.class,
                                     ParentNotDirectoryException.class,
                                     SafeModeException.class,
                                     NSQuotaExceededException.class,
                                     UnresolvedPathException.class,
                                     SnapshotAccessControlException.class);
    }
  }
  /**
   * Delete file or directory.
   * See {@link ClientProtocol#delete(String, boolean)}. 
   */
  @Deprecated
  public boolean delete(String src) throws IOException {
    checkOpen();
    return namenode.delete(src, true);
  }

  /**
   * delete file or directory.
   * delete contents of the directory if non empty and recursive 
   * set to true
   *
   * @see ClientProtocol#delete(String, boolean)
   */
  public boolean delete(String src, boolean recursive) throws IOException {
    checkOpen();
    try {
      return namenode.delete(src, recursive);
    } catch(RemoteException re) {
      throw re.unwrapRemoteException(AccessControlException.class,
                                     FileNotFoundException.class,
                                     SafeModeException.class,
                                     UnresolvedPathException.class,
                                     SnapshotAccessControlException.class);
    }
  }
  
  /** Implemented using getFileInfo(src)
   */
  public boolean exists(String src) throws IOException {
    checkOpen();
    return getFileInfo(src) != null;
  }

  /**
   * Get a partial listing of the indicated directory
   * No block locations need to be fetched
   */
  public DirectoryListing listPaths(String src,  byte[] startAfter)
    throws IOException {
    return listPaths(src, startAfter, false);
  }
  
  /**
   * Get a partial listing of the indicated directory
   *
   * Recommend to use HdfsFileStatus.EMPTY_NAME as startAfter
   * if the application wants to fetch a listing starting from
   * the first entry in the directory
   *
   * @see ClientProtocol#getListing(String, byte[], boolean)
   */
  public DirectoryListing listPaths(String src,  byte[] startAfter,
      boolean needLocation) 
    throws IOException {
    checkOpen();
    try {
      return namenode.getListing(src, startAfter, needLocation);
    } catch(RemoteException re) {
      throw re.unwrapRemoteException(AccessControlException.class,
                                     FileNotFoundException.class,
                                     UnresolvedPathException.class);
    }
  }

  /**
   * Get the file info for a specific file or directory.
   * @param src The string representation of the path to the file
   * @return object containing information regarding the file
   *         or null if file not found
   *         
   * @see ClientProtocol#getFileInfo(String) for description of exceptions
   */
  public HdfsFileStatus getFileInfo(String src) throws IOException {
    checkOpen();
    try {
      return namenode.getFileInfo(src);
    } catch(RemoteException re) {
      throw re.unwrapRemoteException(AccessControlException.class,
                                     FileNotFoundException.class,
                                     UnresolvedPathException.class);
    }
  }
  
  /**
   * Close status of a file
   * @return true if file is already closed
   */
  public boolean isFileClosed(String src) throws IOException{
    checkOpen();
    try {
      return namenode.isFileClosed(src);
    } catch(RemoteException re) {
      throw re.unwrapRemoteException(AccessControlException.class,
                                     FileNotFoundException.class,
                                     UnresolvedPathException.class);
    }
  }
  
  /**
   * Get the file info for a specific file or directory. If src
   * refers to a symlink then the FileStatus of the link is returned.
   * @param src path to a file or directory.
   * 
   * For description of exceptions thrown 
   * @see ClientProtocol#getFileLinkInfo(String)
   */
  public HdfsFileStatus getFileLinkInfo(String src) throws IOException {
    checkOpen();
    try {
      return namenode.getFileLinkInfo(src);
    } catch(RemoteException re) {
      throw re.unwrapRemoteException(AccessControlException.class,
                                     UnresolvedPathException.class);
     }
   }

  /**
   * Get the checksum of a file.
   * @param src The file path
   * @return The checksum 
   * @see DistributedFileSystem#getFileChecksum(Path)
   */
  public MD5MD5CRC32FileChecksum getFileChecksum(String src) throws IOException {
    checkOpen();
    return getFileChecksum(src, clientName, namenode, socketFactory,
        dfsClientConf.socketTimeout, getDataEncryptionKey(),
        dfsClientConf.connectToDnViaHostname);
  }
  
  @InterfaceAudience.Private
  public void clearDataEncryptionKey() {
    LOG.debug("Clearing encryption key");
    synchronized (this) {
      encryptionKey = null;
    }
  }
  
  /**
   * @return true if data sent between this client and DNs should be encrypted,
   *         false otherwise.
   * @throws IOException in the event of error communicating with the NN
   */
  boolean shouldEncryptData() throws IOException {
    FsServerDefaults d = getServerDefaults();
    return d == null ? false : d.getEncryptDataTransfer();
  }
  
  @InterfaceAudience.Private
  public DataEncryptionKey getDataEncryptionKey()
      throws IOException {
    if (shouldEncryptData()) {
      synchronized (this) {
        if (encryptionKey == null ||
            encryptionKey.expiryDate < Time.now()) {
          LOG.debug("Getting new encryption token from NN");
          encryptionKey = namenode.getDataEncryptionKey();
        }
        return encryptionKey;
      }
    } else {
      return null;
    }
  }

  /**
   * Get the checksum of a file.
   * @param src The file path
   * @param clientName the name of the client requesting the checksum.
   * @param namenode the RPC proxy for the namenode
   * @param socketFactory to create sockets to connect to DNs
   * @param socketTimeout timeout to use when connecting and waiting for a response
   * @param encryptionKey the key needed to communicate with DNs in this cluster
   * @param connectToDnViaHostname whether the client should use hostnames instead of IPs
   * @return The checksum 
   */
  private static MD5MD5CRC32FileChecksum getFileChecksum(String src,
      String clientName,
      ClientProtocol namenode, SocketFactory socketFactory, int socketTimeout,
      DataEncryptionKey encryptionKey, boolean connectToDnViaHostname)
      throws IOException {
    //get all block locations
    LocatedBlocks blockLocations = callGetBlockLocations(namenode, src, 0, Long.MAX_VALUE);
    if (null == blockLocations) {
      throw new FileNotFoundException("File does not exist: " + src);
    }
    List<LocatedBlock> locatedblocks = blockLocations.getLocatedBlocks();
    final DataOutputBuffer md5out = new DataOutputBuffer();
    int bytesPerCRC = -1;
    DataChecksum.Type crcType = DataChecksum.Type.DEFAULT;
    long crcPerBlock = 0;
    boolean refetchBlocks = false;
    int lastRetriedIndex = -1;

    //get block checksum for each block
    for(int i = 0; i < locatedblocks.size(); i++) {
      if (refetchBlocks) {  // refetch to get fresh tokens
        blockLocations = callGetBlockLocations(namenode, src, 0, Long.MAX_VALUE);
        if (null == blockLocations) {
          throw new FileNotFoundException("File does not exist: " + src);
        }
        locatedblocks = blockLocations.getLocatedBlocks();
        refetchBlocks = false;
      }
      LocatedBlock lb = locatedblocks.get(i);
      final ExtendedBlock block = lb.getBlock();
      final DatanodeInfo[] datanodes = lb.getLocations();
      
      //try each datanode location of the block
      final int timeout = 3000 * datanodes.length + socketTimeout;
      boolean done = false;
      for(int j = 0; !done && j < datanodes.length; j++) {
        DataOutputStream out = null;
        DataInputStream in = null;
        
        try {
          //connect to a datanode
          IOStreamPair pair = connectToDN(socketFactory, connectToDnViaHostname,
              encryptionKey, datanodes[j], timeout);
          out = new DataOutputStream(new BufferedOutputStream(pair.out,
              HdfsConstants.SMALL_BUFFER_SIZE));
          in = new DataInputStream(pair.in);

          if (LOG.isDebugEnabled()) {
            LOG.debug("write to " + datanodes[j] + ": "
                + Op.BLOCK_CHECKSUM + ", block=" + block);
          }
          // get block MD5
          new Sender(out).blockChecksum(block, lb.getBlockToken());

          final BlockOpResponseProto reply =
            BlockOpResponseProto.parseFrom(PBHelper.vintPrefixed(in));

          if (reply.getStatus() != Status.SUCCESS) {
            if (reply.getStatus() == Status.ERROR_ACCESS_TOKEN) {
              throw new InvalidBlockTokenException();
            } else {
              throw new IOException("Bad response " + reply + " for block "
                  + block + " from datanode " + datanodes[j]);
            }
          }
          
          OpBlockChecksumResponseProto checksumData =
            reply.getChecksumResponse();

          //read byte-per-checksum
          final int bpc = checksumData.getBytesPerCrc();
          if (i == 0) { //first block
            bytesPerCRC = bpc;
          }
          else if (bpc != bytesPerCRC) {
            throw new IOException("Byte-per-checksum not matched: bpc=" + bpc
                + " but bytesPerCRC=" + bytesPerCRC);
          }
          
          //read crc-per-block
          final long cpb = checksumData.getCrcPerBlock();
          if (locatedblocks.size() > 1 && i == 0) {
            crcPerBlock = cpb;
          }

          //read md5
          final MD5Hash md5 = new MD5Hash(
              checksumData.getMd5().toByteArray());
          md5.write(md5out);
          
          // read crc-type
          final DataChecksum.Type ct;
          if (checksumData.hasCrcType()) {
            ct = PBHelper.convert(checksumData
                .getCrcType());
          } else {
            LOG.debug("Retrieving checksum from an earlier-version DataNode: " +
                      "inferring checksum by reading first byte");
            ct = inferChecksumTypeByReading(
                clientName, socketFactory, socketTimeout, lb, datanodes[j],
                encryptionKey, connectToDnViaHostname);
          }

          if (i == 0) { // first block
            crcType = ct;
          } else if (crcType != DataChecksum.Type.MIXED
              && crcType != ct) {
            // if crc types are mixed in a file
            crcType = DataChecksum.Type.MIXED;
          }

          done = true;

          if (LOG.isDebugEnabled()) {
            if (i == 0) {
              LOG.debug("set bytesPerCRC=" + bytesPerCRC
                  + ", crcPerBlock=" + crcPerBlock);
            }
            LOG.debug("got reply from " + datanodes[j] + ": md5=" + md5);
          }
        } catch (InvalidBlockTokenException ibte) {
          if (i > lastRetriedIndex) {
            if (LOG.isDebugEnabled()) {
              LOG.debug("Got access token error in response to OP_BLOCK_CHECKSUM "
                  + "for file " + src + " for block " + block
                  + " from datanode " + datanodes[j]
                  + ". Will retry the block once.");
            }
            lastRetriedIndex = i;
            done = true; // actually it's not done; but we'll retry
            i--; // repeat at i-th block
            refetchBlocks = true;
            break;
          }
        } catch (IOException ie) {
          LOG.warn("src=" + src + ", datanodes["+j+"]=" + datanodes[j], ie);
        } finally {
          IOUtils.closeStream(in);
          IOUtils.closeStream(out);
        }
      }

      if (!done) {
        throw new IOException("Fail to get block MD5 for " + block);
      }
    }

    //compute file MD5
    final MD5Hash fileMD5 = MD5Hash.digest(md5out.getData()); 
    switch (crcType) {
      case CRC32:
        return new MD5MD5CRC32GzipFileChecksum(bytesPerCRC,
            crcPerBlock, fileMD5);
      case CRC32C:
        return new MD5MD5CRC32CastagnoliFileChecksum(bytesPerCRC,
            crcPerBlock, fileMD5);
      default:
        // If there is no block allocated for the file,
        // return one with the magic entry that matches what previous
        // hdfs versions return.
        if (locatedblocks.size() == 0) {
          return new MD5MD5CRC32GzipFileChecksum(0, 0, fileMD5);
        }

        // we should never get here since the validity was checked
        // when getCrcType() was called above.
        return null;
    }
  }

  /**
   * Connect to the given datanode's datantrasfer port, and return
   * the resulting IOStreamPair. This includes encryption wrapping, etc.
   */
  private static IOStreamPair connectToDN(
      SocketFactory socketFactory, boolean connectToDnViaHostname,
      DataEncryptionKey encryptionKey, DatanodeInfo dn, int timeout)
      throws IOException
  {
    boolean success = false;
    Socket sock = null;
    try {
      sock = socketFactory.createSocket();
      String dnAddr = dn.getXferAddr(connectToDnViaHostname);
      if (LOG.isDebugEnabled()) {
        LOG.debug("Connecting to datanode " + dnAddr);
      }
      NetUtils.connect(sock, NetUtils.createSocketAddr(dnAddr), timeout);
      sock.setSoTimeout(timeout);
  
      OutputStream unbufOut = NetUtils.getOutputStream(sock);
      InputStream unbufIn = NetUtils.getInputStream(sock);
      IOStreamPair ret;
      if (encryptionKey != null) {
        ret = DataTransferEncryptor.getEncryptedStreams(
                unbufOut, unbufIn, encryptionKey);
      } else {
        ret = new IOStreamPair(unbufIn, unbufOut);        
      }
      success = true;
      return ret;
    } finally {
      if (!success) {
        IOUtils.closeSocket(sock);
      }
    }
  }
  
  /**
   * Infer the checksum type for a replica by sending an OP_READ_BLOCK
   * for the first byte of that replica. This is used for compatibility
   * with older HDFS versions which did not include the checksum type in
   * OpBlockChecksumResponseProto.
   *
   * @param in input stream from datanode
   * @param out output stream to datanode
   * @param lb the located block
   * @param clientName the name of the DFSClient requesting the checksum
   * @param dn the connected datanode
   * @return the inferred checksum type
   * @throws IOException if an error occurs
   */
  private static Type inferChecksumTypeByReading(
      String clientName, SocketFactory socketFactory, int socketTimeout,
      LocatedBlock lb, DatanodeInfo dn,
      DataEncryptionKey encryptionKey, boolean connectToDnViaHostname)
      throws IOException {
    IOStreamPair pair = connectToDN(socketFactory, connectToDnViaHostname,
        encryptionKey, dn, socketTimeout);

    try {
      DataOutputStream out = new DataOutputStream(new BufferedOutputStream(pair.out,
          HdfsConstants.SMALL_BUFFER_SIZE));
      DataInputStream in = new DataInputStream(pair.in);
  
      new Sender(out).readBlock(lb.getBlock(), lb.getBlockToken(), clientName,
          0, 1, true, CachingStrategy.newDefaultStrategy());
      final BlockOpResponseProto reply =
          BlockOpResponseProto.parseFrom(PBHelper.vintPrefixed(in));
      
      if (reply.getStatus() != Status.SUCCESS) {
        if (reply.getStatus() == Status.ERROR_ACCESS_TOKEN) {
          throw new InvalidBlockTokenException();
        } else {
          throw new IOException("Bad response " + reply + " trying to read "
              + lb.getBlock() + " from datanode " + dn);
        }
      }
      
      return PBHelper.convert(reply.getReadOpChecksumInfo().getChecksum().getType());
    } finally {
      IOUtils.cleanup(null, pair.in, pair.out);
    }
  }

  /**
   * Set permissions to a file or directory.
   * @param src path name.
   * @param permission
   * 
   * @see ClientProtocol#setPermission(String, FsPermission)
   */
  public void setPermission(String src, FsPermission permission)
      throws IOException {
    checkOpen();
    try {
      namenode.setPermission(src, permission);
    } catch(RemoteException re) {
      throw re.unwrapRemoteException(AccessControlException.class,
                                     FileNotFoundException.class,
                                     SafeModeException.class,
                                     UnresolvedPathException.class,
                                     SnapshotAccessControlException.class);
    }
  }

  /**
   * Set file or directory owner.
   * @param src path name.
   * @param username user id.
   * @param groupname user group.
   * 
   * @see ClientProtocol#setOwner(String, String, String)
   */
  public void setOwner(String src, String username, String groupname)
      throws IOException {
    checkOpen();
    try {
      namenode.setOwner(src, username, groupname);
    } catch(RemoteException re) {
      throw re.unwrapRemoteException(AccessControlException.class,
                                     FileNotFoundException.class,
                                     SafeModeException.class,
                                     UnresolvedPathException.class,
                                     SnapshotAccessControlException.class);                                   
    }
  }

  /**
   * @see ClientProtocol#getStats()
   */
  public FsStatus getDiskStatus() throws IOException {
    long rawNums[] = namenode.getStats();
    return new FsStatus(rawNums[0], rawNums[1], rawNums[2]);
  }

  /**
   * Returns count of blocks with no good replicas left. Normally should be 
   * zero.
   * @throws IOException
   */ 
  public long getMissingBlocksCount() throws IOException {
    return namenode.getStats()[ClientProtocol.GET_STATS_MISSING_BLOCKS_IDX];
  }
  
  /**
   * Returns count of blocks with one of more replica missing.
   * @throws IOException
   */ 
  public long getUnderReplicatedBlocksCount() throws IOException {
    return namenode.getStats()[ClientProtocol.GET_STATS_UNDER_REPLICATED_IDX];
  }
  
  /**
   * Returns count of blocks with at least one replica marked corrupt. 
   * @throws IOException
   */ 
  public long getCorruptBlocksCount() throws IOException {
    return namenode.getStats()[ClientProtocol.GET_STATS_CORRUPT_BLOCKS_IDX];
  }
  
  /**
   * @return a list in which each entry describes a corrupt file/block
   * @throws IOException
   */
  public CorruptFileBlocks listCorruptFileBlocks(String path,
                                                 String cookie)
    throws IOException {
    return namenode.listCorruptFileBlocks(path, cookie);
  }

  public DatanodeInfo[] datanodeReport(DatanodeReportType type)
  throws IOException {
    return namenode.getDatanodeReport(type);
  }
    
  /**
   * Enter, leave or get safe mode.
   * 
   * @see ClientProtocol#setSafeMode(HdfsConstants.SafeModeAction,boolean)
   */
  public boolean setSafeMode(SafeModeAction action) throws IOException {
    return setSafeMode(action, false);
  }
  
  /**
   * Enter, leave or get safe mode.
   * 
   * @param action
   *          One of SafeModeAction.GET, SafeModeAction.ENTER and
   *          SafeModeActiob.LEAVE
   * @param isChecked
   *          If true, then check only active namenode's safemode status, else
   *          check first namenode's status.
   * @see ClientProtocol#setSafeMode(HdfsConstants.SafeModeAction, boolean)
   */
  public boolean setSafeMode(SafeModeAction action, boolean isChecked) throws IOException{
    return namenode.setSafeMode(action, isChecked);    
  }
 
  /**
   * Create one snapshot.
   * 
   * @param snapshotRoot The directory where the snapshot is to be taken
   * @param snapshotName Name of the snapshot
   * @return the snapshot path.
   * @see ClientProtocol#createSnapshot(String, String)
   */
  public String createSnapshot(String snapshotRoot, String snapshotName)
      throws IOException {
    checkOpen();
    try {
      return namenode.createSnapshot(snapshotRoot, snapshotName);
    } catch(RemoteException re) {
      throw re.unwrapRemoteException();
    }
  }
  
  /**
   * Delete a snapshot of a snapshottable directory.
   * 
   * @param snapshotRoot The snapshottable directory that the 
   *                    to-be-deleted snapshot belongs to
   * @param snapshotName The name of the to-be-deleted snapshot
   * @throws IOException
   * @see ClientProtocol#deleteSnapshot(String, String)
   */
  public void deleteSnapshot(String snapshotRoot, String snapshotName)
      throws IOException {
    try {
      namenode.deleteSnapshot(snapshotRoot, snapshotName);
    } catch(RemoteException re) {
      throw re.unwrapRemoteException();
    }
  }
  
  /**
   * Rename a snapshot.
   * @param snapshotDir The directory path where the snapshot was taken
   * @param snapshotOldName Old name of the snapshot
   * @param snapshotNewName New name of the snapshot
   * @throws IOException
   * @see ClientProtocol#renameSnapshot(String, String, String)
   */
  public void renameSnapshot(String snapshotDir, String snapshotOldName,
      String snapshotNewName) throws IOException {
    checkOpen();
    try {
      namenode.renameSnapshot(snapshotDir, snapshotOldName, snapshotNewName);
    } catch(RemoteException re) {
      throw re.unwrapRemoteException();
    }
  }
  
  /**
   * Get all the current snapshottable directories.
   * @return All the current snapshottable directories
   * @throws IOException
   * @see ClientProtocol#getSnapshottableDirListing()
   */
  public SnapshottableDirectoryStatus[] getSnapshottableDirListing()
      throws IOException {
    checkOpen();
    try {
      return namenode.getSnapshottableDirListing();
    } catch(RemoteException re) {
      throw re.unwrapRemoteException();
    }
  }

  /**
   * Allow snapshot on a directory.
   * 
   * @see ClientProtocol#allowSnapshot(String snapshotRoot)
   */
  public void allowSnapshot(String snapshotRoot) throws IOException {
    checkOpen();
    try {
      namenode.allowSnapshot(snapshotRoot);
    } catch (RemoteException re) {
      throw re.unwrapRemoteException();
    }
  }
  
  /**
   * Disallow snapshot on a directory.
   * 
   * @see ClientProtocol#disallowSnapshot(String snapshotRoot)
   */
  public void disallowSnapshot(String snapshotRoot) throws IOException {
    checkOpen();
    try {
      namenode.disallowSnapshot(snapshotRoot);
    } catch (RemoteException re) {
      throw re.unwrapRemoteException();
    }
  }
  
  /**
   * Get the difference between two snapshots, or between a snapshot and the
   * current tree of a directory.
   * @see ClientProtocol#getSnapshotDiffReport(String, String, String)
   */
  public SnapshotDiffReport getSnapshotDiffReport(String snapshotDir,
      String fromSnapshot, String toSnapshot) throws IOException {
    checkOpen();
    try {
      return namenode.getSnapshotDiffReport(snapshotDir,
          fromSnapshot, toSnapshot);
    } catch(RemoteException re) {
      throw re.unwrapRemoteException();
    }
  }

  public long addCacheDirective(
      CacheDirectiveInfo info, EnumSet<CacheFlag> flags) throws IOException {
    checkOpen();
    try {
      return namenode.addCacheDirective(info, flags);
    } catch (RemoteException re) {
      throw re.unwrapRemoteException();
    }
  }
  
  public void modifyCacheDirective(
      CacheDirectiveInfo info, EnumSet<CacheFlag> flags) throws IOException {
    checkOpen();
    try {
      namenode.modifyCacheDirective(info, flags);
    } catch (RemoteException re) {
      throw re.unwrapRemoteException();
    }
  }

  public void removeCacheDirective(long id)
      throws IOException {
    checkOpen();
    try {
      namenode.removeCacheDirective(id);
    } catch (RemoteException re) {
      throw re.unwrapRemoteException();
    }
  }
  
  public RemoteIterator<CacheDirectiveEntry> listCacheDirectives(
      CacheDirectiveInfo filter) throws IOException {
    return new CacheDirectiveIterator(namenode, filter);
  }

  public void addCachePool(CachePoolInfo info) throws IOException {
    checkOpen();
    try {
      namenode.addCachePool(info);
    } catch (RemoteException re) {
      throw re.unwrapRemoteException();
    }
  }

  public void modifyCachePool(CachePoolInfo info) throws IOException {
    checkOpen();
    try {
      namenode.modifyCachePool(info);
    } catch (RemoteException re) {
      throw re.unwrapRemoteException();
    }
  }

  public void removeCachePool(String poolName) throws IOException {
    checkOpen();
    try {
      namenode.removeCachePool(poolName);
    } catch (RemoteException re) {
      throw re.unwrapRemoteException();
    }
  }

  public RemoteIterator<CachePoolEntry> listCachePools() throws IOException {
    return new CachePoolIterator(namenode);
  }

  /**
   * Save namespace image.
   * 
   * @see ClientProtocol#saveNamespace()
   */
  void saveNamespace() throws AccessControlException, IOException {
    try {
      namenode.saveNamespace();
    } catch(RemoteException re) {
      throw re.unwrapRemoteException(AccessControlException.class);
    }
  }

  /**
   * Rolls the edit log on the active NameNode.
   * @return the txid of the new log segment 
   *
   * @see ClientProtocol#rollEdits()
   */
  long rollEdits() throws AccessControlException, IOException {
    try {
      return namenode.rollEdits();
    } catch(RemoteException re) {
      throw re.unwrapRemoteException(AccessControlException.class);
    }
  }

  @VisibleForTesting
  ExtendedBlock getPreviousBlock(String file) {
    return filesBeingWritten.get(file).getBlock();
  }
  
  /**
   * enable/disable restore failed storage.
   * 
   * @see ClientProtocol#restoreFailedStorage(String arg)
   */
  boolean restoreFailedStorage(String arg)
      throws AccessControlException, IOException{
    return namenode.restoreFailedStorage(arg);
  }

  /**
   * Refresh the hosts and exclude files.  (Rereads them.)
   * See {@link ClientProtocol#refreshNodes()} 
   * for more details.
   * 
   * @see ClientProtocol#refreshNodes()
   */
  public void refreshNodes() throws IOException {
    namenode.refreshNodes();
  }

  /**
   * Dumps DFS data structures into specified file.
   * 
   * @see ClientProtocol#metaSave(String)
   */
  public void metaSave(String pathname) throws IOException {
    namenode.metaSave(pathname);
  }

  /**
   * Requests the namenode to tell all datanodes to use a new, non-persistent
   * bandwidth value for dfs.balance.bandwidthPerSec.
   * See {@link ClientProtocol#setBalancerBandwidth(long)} 
   * for more details.
   * 
   * @see ClientProtocol#setBalancerBandwidth(long)
   */
  public void setBalancerBandwidth(long bandwidth) throws IOException {
    namenode.setBalancerBandwidth(bandwidth);
  }
    
  /**
   * @see ClientProtocol#finalizeUpgrade()
   */
  public void finalizeUpgrade() throws IOException {
    namenode.finalizeUpgrade();
  }

  /**
   */
  @Deprecated
  public boolean mkdirs(String src) throws IOException {
    return mkdirs(src, null, true);
  }

  /**
   * Create a directory (or hierarchy of directories) with the given
   * name and permission.
   *
   * @param src The path of the directory being created
   * @param permission The permission of the directory being created.
   * If permission == null, use {@link FsPermission#getDefault()}.
   * @param createParent create missing parent directory if true
   * 
   * @return True if the operation success.
   * 
   * @see ClientProtocol#mkdirs(String, FsPermission, boolean)
   */
  public boolean mkdirs(String src, FsPermission permission,
      boolean createParent) throws IOException {
    if (permission == null) {
      permission = FsPermission.getDefault();
    }
    FsPermission masked = permission.applyUMask(dfsClientConf.uMask);
    return primitiveMkdir(src, masked, createParent);
  }

  /**
   * Same {{@link #mkdirs(String, FsPermission, boolean)} except
   * that the permissions has already been masked against umask.
   */
  public boolean primitiveMkdir(String src, FsPermission absPermission)
    throws IOException {
    return primitiveMkdir(src, absPermission, true);
  }

  /**
   * Same {{@link #mkdirs(String, FsPermission, boolean)} except
   * that the permissions has already been masked against umask.
   */
  public boolean primitiveMkdir(String src, FsPermission absPermission, 
    boolean createParent)
    throws IOException {
    checkOpen();
    if (absPermission == null) {
      absPermission = 
        FsPermission.getDefault().applyUMask(dfsClientConf.uMask);
    } 

    if(LOG.isDebugEnabled()) {
      LOG.debug(src + ": masked=" + absPermission);
    }
    try {
      return namenode.mkdirs(src, absPermission, createParent);
    } catch(RemoteException re) {
      throw re.unwrapRemoteException(AccessControlException.class,
                                     InvalidPathException.class,
                                     FileAlreadyExistsException.class,
                                     FileNotFoundException.class,
                                     ParentNotDirectoryException.class,
                                     SafeModeException.class,
                                     NSQuotaExceededException.class,
                                     DSQuotaExceededException.class,
                                     UnresolvedPathException.class,
                                     SnapshotAccessControlException.class);
    }
  }
  
  /**
   * Get {@link ContentSummary} rooted at the specified directory.
   * @param path The string representation of the path
   * 
   * @see ClientProtocol#getContentSummary(String)
   */
  ContentSummary getContentSummary(String src) throws IOException {
    try {
      return namenode.getContentSummary(src);
    } catch(RemoteException re) {
      throw re.unwrapRemoteException(AccessControlException.class,
                                     FileNotFoundException.class,
                                     UnresolvedPathException.class);
    }
  }

  /**
   * Sets or resets quotas for a directory.
   * @see ClientProtocol#setQuota(String, long, long)
   */
  void setQuota(String src, long namespaceQuota, long diskspaceQuota) 
      throws IOException {
    // sanity check
    if ((namespaceQuota <= 0 && namespaceQuota != HdfsConstants.QUOTA_DONT_SET &&
         namespaceQuota != HdfsConstants.QUOTA_RESET) ||
        (diskspaceQuota <= 0 && diskspaceQuota != HdfsConstants.QUOTA_DONT_SET &&
         diskspaceQuota != HdfsConstants.QUOTA_RESET)) {
      throw new IllegalArgumentException("Invalid values for quota : " +
                                         namespaceQuota + " and " + 
                                         diskspaceQuota);
                                         
    }
    try {
      namenode.setQuota(src, namespaceQuota, diskspaceQuota);
    } catch(RemoteException re) {
      throw re.unwrapRemoteException(AccessControlException.class,
                                     FileNotFoundException.class,
                                     NSQuotaExceededException.class,
                                     DSQuotaExceededException.class,
                                     UnresolvedPathException.class,
                                     SnapshotAccessControlException.class);
    }
  }

  /**
   * set the modification and access time of a file
   * 
   * @see ClientProtocol#setTimes(String, long, long)
   */
  public void setTimes(String src, long mtime, long atime) throws IOException {
    checkOpen();
    try {
      namenode.setTimes(src, mtime, atime);
    } catch(RemoteException re) {
      throw re.unwrapRemoteException(AccessControlException.class,
                                     FileNotFoundException.class,
                                     UnresolvedPathException.class,
                                     SnapshotAccessControlException.class);
    }
  }

  /**
   * @deprecated use {@link HdfsDataInputStream} instead.
   */
  @Deprecated
  public static class DFSDataInputStream extends HdfsDataInputStream {

    public DFSDataInputStream(DFSInputStream in) throws IOException {
      super(in);
    }
  }

  void reportChecksumFailure(String file, ExtendedBlock blk, DatanodeInfo dn) {
    DatanodeInfo [] dnArr = { dn };
    LocatedBlock [] lblocks = { new LocatedBlock(blk, dnArr) };
    reportChecksumFailure(file, lblocks);
  }
    
  // just reports checksum failure and ignores any exception during the report.
  void reportChecksumFailure(String file, LocatedBlock lblocks[]) {
    try {
      reportBadBlocks(lblocks);
    } catch (IOException ie) {
      LOG.info("Found corruption while reading " + file
          + ". Error repairing corrupt blocks. Bad blocks remain.", ie);
    }
  }

  @Override
  public String toString() {
    return getClass().getSimpleName() + "[clientName=" + clientName
        + ", ugi=" + ugi + "]"; 
  }

  public DomainSocketFactory getDomainSocketFactory() {
    return domainSocketFactory;
  }

  public void disableLegacyBlockReaderLocal() {
    shouldUseLegacyBlockReaderLocal = false;
  }

  public boolean useLegacyBlockReaderLocal() {
    return shouldUseLegacyBlockReaderLocal;
  }

  public CachingStrategy getDefaultReadCachingStrategy() {
    return defaultReadCachingStrategy;
  }

  public CachingStrategy getDefaultWriteCachingStrategy() {
    return defaultWriteCachingStrategy;
  }
<<<<<<< HEAD
=======

  @VisibleForTesting
  public ClientMmapManager getMmapManager() {
    return mmapManager;
  }
>>>>>>> 6266273c
}<|MERGE_RESOLUTION|>--- conflicted
+++ resolved
@@ -47,9 +47,6 @@
 import static org.apache.hadoop.hdfs.DFSConfigKeys.DFS_CLIENT_SOCKET_TIMEOUT_KEY;
 import static org.apache.hadoop.hdfs.DFSConfigKeys.DFS_CLIENT_USE_DN_HOSTNAME;
 import static org.apache.hadoop.hdfs.DFSConfigKeys.DFS_CLIENT_USE_DN_HOSTNAME_DEFAULT;
-import static org.apache.hadoop.hdfs.DFSConfigKeys.DFS_CLIENT_CACHE_DROP_BEHIND_READS;
-import static org.apache.hadoop.hdfs.DFSConfigKeys.DFS_CLIENT_CACHE_DROP_BEHIND_WRITES;
-import static org.apache.hadoop.hdfs.DFSConfigKeys.DFS_CLIENT_CACHE_READAHEAD;
 import static org.apache.hadoop.hdfs.DFSConfigKeys.DFS_CLIENT_WRITE_EXCLUDE_NODES_CACHE_EXPIRY_INTERVAL;
 import static org.apache.hadoop.hdfs.DFSConfigKeys.DFS_CLIENT_WRITE_EXCLUDE_NODES_CACHE_EXPIRY_INTERVAL_DEFAULT;
 import static org.apache.hadoop.hdfs.DFSConfigKeys.DFS_CLIENT_WRITE_PACKET_SIZE_DEFAULT;
@@ -220,10 +217,7 @@
   private boolean shouldUseLegacyBlockReaderLocal;
   private final CachingStrategy defaultReadCachingStrategy;
   private final CachingStrategy defaultWriteCachingStrategy;
-<<<<<<< HEAD
-=======
   private ClientMmapManager mmapManager;
->>>>>>> 6266273c
   
   private static final ClientMmapManagerFactory MMAP_MANAGER_FACTORY =
       new ClientMmapManagerFactory();
@@ -291,11 +285,8 @@
     final boolean getHdfsBlocksMetadataEnabled;
     final int getFileBlockStorageLocationsNumThreads;
     final int getFileBlockStorageLocationsTimeout;
-<<<<<<< HEAD
-=======
     final int retryTimesForGetLastBlockLength;
     final int retryIntervalForGetLastBlockLength;
->>>>>>> 6266273c
 
     final boolean useLegacyBlockReader;
     final boolean useLegacyBlockReaderLocal;
@@ -369,15 +360,12 @@
       getFileBlockStorageLocationsTimeout = conf.getInt(
           DFSConfigKeys.DFS_CLIENT_FILE_BLOCK_STORAGE_LOCATIONS_TIMEOUT,
           DFSConfigKeys.DFS_CLIENT_FILE_BLOCK_STORAGE_LOCATIONS_TIMEOUT_DEFAULT);
-<<<<<<< HEAD
-=======
       retryTimesForGetLastBlockLength = conf.getInt(
           DFSConfigKeys.DFS_CLIENT_RETRY_TIMES_GET_LAST_BLOCK_LENGTH,
           DFSConfigKeys.DFS_CLIENT_RETRY_TIMES_GET_LAST_BLOCK_LENGTH_DEFAULT);
       retryIntervalForGetLastBlockLength = conf.getInt(
         DFSConfigKeys.DFS_CLIENT_RETRY_INTERVAL_GET_LAST_BLOCK_LENGTH,
         DFSConfigKeys.DFS_CLIENT_RETRY_INTERVAL_GET_LAST_BLOCK_LENGTH_DEFAULT);
->>>>>>> 6266273c
 
       useLegacyBlockReader = conf.getBoolean(
           DFSConfigKeys.DFS_CLIENT_USE_LEGACY_BLOCKREADER,
@@ -601,10 +589,7 @@
         new CachingStrategy(readDropBehind, readahead);
     this.defaultWriteCachingStrategy =
         new CachingStrategy(writeDropBehind, readahead);
-<<<<<<< HEAD
-=======
     this.mmapManager = MMAP_MANAGER_FACTORY.get(conf);
->>>>>>> 6266273c
   }
   
   /**
@@ -2666,12 +2651,9 @@
   public CachingStrategy getDefaultWriteCachingStrategy() {
     return defaultWriteCachingStrategy;
   }
-<<<<<<< HEAD
-=======
 
   @VisibleForTesting
   public ClientMmapManager getMmapManager() {
     return mmapManager;
   }
->>>>>>> 6266273c
 }