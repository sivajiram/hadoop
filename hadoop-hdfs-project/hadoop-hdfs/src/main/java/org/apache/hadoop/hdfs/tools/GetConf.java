/**
 * Licensed to the Apache Software Foundation (ASF) under one
 * or more contributor license agreements.  See the NOTICE file
 * distributed with this work for additional information
 * regarding copyright ownership.  The ASF licenses this file
 * to you under the Apache License, Version 2.0 (the
 * "License"); you may not use this file except in compliance
 * with the License.  You may obtain a copy of the License at
 *
 *     http://www.apache.org/licenses/LICENSE-2.0
 *
 * Unless required by applicable law or agreed to in writing, software
 * distributed under the License is distributed on an "AS IS" BASIS,
 * WITHOUT WARRANTIES OR CONDITIONS OF ANY KIND, either express or implied.
 * See the License for the specific language governing permissions and
 * limitations under the License.
 */
package org.apache.hadoop.hdfs.tools;

import java.io.IOException;
import java.io.PrintStream;
import java.net.InetSocketAddress;
import java.security.PrivilegedExceptionAction;
import java.util.Arrays;
import java.util.HashMap;
import java.util.List;
import java.util.Map;

import org.apache.hadoop.HadoopIllegalArgumentException;
import org.apache.hadoop.conf.Configuration;
import org.apache.hadoop.conf.Configured;
import org.apache.hadoop.hdfs.DFSConfigKeys;
import org.apache.hadoop.hdfs.DFSUtil;
import org.apache.hadoop.hdfs.HdfsConfiguration;
import org.apache.hadoop.hdfs.DFSUtil.ConfiguredNNAddress;
import org.apache.hadoop.security.UserGroupInformation;
import org.apache.hadoop.util.Tool;
import org.apache.hadoop.util.ToolRunner;

/**
 * Tool for getting configuration information from a configuration file.
 * 
 * Adding more options:
 * <ul>
 * <li>
 * If adding a simple option to get a value corresponding to a key in the 
 * configuration, use regular {@link GetConf.CommandHandler}. 
 * See {@link GetConf.Command#EXCLUDE_FILE} example.
 * </li>
 * <li>
 * If adding an option that is does not return a value for a key, add
 * a subclass of {@link GetConf.CommandHandler} and set it up in 
 * {@link GetConf.Command}.
 * 
 * See {@link GetConf.Command#NAMENODE} for example.
 * 
 * Add for the new option added, a map entry with the corresponding
 * {@link GetConf.CommandHandler}.
 * </ul>
 */
public class GetConf extends Configured implements Tool {
  private static final String DESCRIPTION = "hdfs getconf is utility for "
      + "getting configuration information from the config file.\n";

  enum Command {
    NAMENODE("-namenodes", "gets list of namenodes in the cluster."),
    SECONDARY("-secondaryNameNodes", 
        "gets list of secondary namenodes in the cluster."),
    BACKUP("-backupNodes", "gets list of backup nodes in the cluster."),
    INCLUDE_FILE("-includeFile",
        "gets the include file path that defines the datanodes " +
        "that can join the cluster."),
    EXCLUDE_FILE("-excludeFile",
        "gets the exclude file path that defines the datanodes " +
        "that need to decommissioned."),
    NNRPCADDRESSES("-nnRpcAddresses", "gets the namenode rpc addresses"),
    CONFKEY("-confKey [key]", "gets a specific key from the configuration");

    private static Map<String, CommandHandler> map;
    static  {
      map = new HashMap<String, CommandHandler>();
      map.put(NAMENODE.getName().toLowerCase(), 
          new NameNodesCommandHandler());
      map.put(SECONDARY.getName().toLowerCase(),
          new SecondaryNameNodesCommandHandler());
      map.put(BACKUP.getName().toLowerCase(), 
          new BackupNodesCommandHandler());
      map.put(INCLUDE_FILE.getName().toLowerCase(), 
<<<<<<< HEAD
          new CommandHandler("DFSConfigKeys.DFS_HOSTS"));
      map.put(EXCLUDE_FILE.getName().toLowerCase(),
          new CommandHandler("DFSConfigKeys.DFS_HOSTS_EXCLUDE"));
=======
          new CommandHandler(DFSConfigKeys.DFS_HOSTS));
      map.put(EXCLUDE_FILE.getName().toLowerCase(),
          new CommandHandler(DFSConfigKeys.DFS_HOSTS_EXCLUDE));
>>>>>>> fbf12270
      map.put(NNRPCADDRESSES.getName().toLowerCase(),
          new NNRpcAddressesCommandHandler());
      map.put(CONFKEY.getName().toLowerCase(),
          new PrintConfKeyCommandHandler());
    }
    
    private final String cmd;
    private final String description;

    Command(String cmd, String description) {
      this.cmd = cmd;
      this.description = description;
    }

    public String getName() {
      return cmd.split(" ")[0];
    }
    
    public String getUsage() {
      return cmd;
    }
    
    public String getDescription() {
      return description;
    }
    
    public static CommandHandler getHandler(String cmd) {
      return map.get(cmd.toLowerCase());
    }
  }
  
  static final String USAGE;
  static {
    HdfsConfiguration.init();
    
    /* Initialize USAGE based on Command values */
    StringBuilder usage = new StringBuilder(DESCRIPTION);
    usage.append("\nhadoop getconf \n");
    for (Command cmd : Command.values()) {
      usage.append("\t[" + cmd.getUsage() + "]\t\t\t" + cmd.getDescription()
          + "\n");
    }
    USAGE = usage.toString();
  }
  
  /** 
   * Handler to return value for key corresponding to the {@link Command}
   */
  static class CommandHandler {
    String key; // Configuration key to lookup
    
    CommandHandler() {
      this(null);
    }
    
    CommandHandler(String key) {
      this.key = key;
    }

    final int doWork(GetConf tool, String[] args) {
      try {
        checkArgs(args);

        return doWorkInternal(tool, args);
      } catch (Exception e) {
        tool.printError(e.getMessage());
      }
      return -1;
    }

    protected void checkArgs(String args[]) {
      if (args.length > 0) {
        throw new HadoopIllegalArgumentException(
            "Did not expect argument: " + args[0]);
      }
    }

    
    /** Method to be overridden by sub classes for specific behavior 
     * @param args */
    int doWorkInternal(GetConf tool, String[] args) throws Exception {

      String value = tool.getConf().getTrimmed(key);
      if (value != null) {
        tool.printOut(value);
        return 0;
      }
      tool.printError("Configuration " + key + " is missing.");
      return -1;
    }
  }
  
  /**
   * Handler for {@link Command#NAMENODE}
   */
  static class NameNodesCommandHandler extends CommandHandler {
    @Override
    int doWorkInternal(GetConf tool, String []args) throws IOException {
      tool.printMap(DFSUtil.getNNServiceRpcAddresses(tool.getConf()));
      return 0;
    }
  }
  
  /**
   * Handler for {@link Command#BACKUP}
   */
  static class BackupNodesCommandHandler extends CommandHandler {
    @Override
    public int doWorkInternal(GetConf tool, String []args) throws IOException {
      tool.printMap(DFSUtil.getBackupNodeAddresses(tool.getConf()));
      return 0;
    }
  }
  
  /**
   * Handler for {@link Command#SECONDARY}
   */
  static class SecondaryNameNodesCommandHandler extends CommandHandler {
    @Override
    public int doWorkInternal(GetConf tool, String []args) throws IOException {
      tool.printMap(DFSUtil.getSecondaryNameNodeAddresses(tool.getConf()));
      return 0;
    }
  }
  
  /**
   * Handler for {@link Command#NNRPCADDRESSES}
   * If rpc addresses are defined in configuration, we return them. Otherwise, 
   * return empty string.
   */
  static class NNRpcAddressesCommandHandler extends CommandHandler {
    @Override
    public int doWorkInternal(GetConf tool, String []args) throws IOException {
      Configuration config = tool.getConf();
      List<ConfiguredNNAddress> cnnlist = DFSUtil.flattenAddressMap(
          DFSUtil.getNNServiceRpcAddresses(config));
      if (!cnnlist.isEmpty()) {
        for (ConfiguredNNAddress cnn : cnnlist) {
          InetSocketAddress rpc = cnn.getAddress();
          tool.printOut(rpc.getHostName()+":"+rpc.getPort());
        }
        return 0;
      }
      tool.printError("Did not get namenode service rpc addresses.");
      return -1;
    }
  }
  
  static class PrintConfKeyCommandHandler extends CommandHandler {
    @Override
    protected void checkArgs(String[] args) {
      if (args.length != 1) {
        throw new HadoopIllegalArgumentException(
            "usage: " + Command.CONFKEY.getUsage());
      }
    }

    @Override
    int doWorkInternal(GetConf tool, String[] args) throws Exception {
      this.key = args[0];
      return super.doWorkInternal(tool, args);
    }
  }
  
  private final PrintStream out; // Stream for printing command output
  private final PrintStream err; // Stream for printing error

  GetConf(Configuration conf) {
    this(conf, System.out, System.err);
  }

  GetConf(Configuration conf, PrintStream out, PrintStream err) {
    super(conf);
    this.out = out;
    this.err = err;
  }

  void printError(String message) {
    err.println(message);
  }

  void printOut(String message) {
    out.println(message);
  }
  
  void printMap(Map<String, Map<String, InetSocketAddress>> map) {
    StringBuilder buffer = new StringBuilder();

    List<ConfiguredNNAddress> cnns = DFSUtil.flattenAddressMap(map);
    for (ConfiguredNNAddress cnn : cnns) {
      InetSocketAddress address = cnn.getAddress();
      if (buffer.length() > 0) {
        buffer.append(" ");
      }
      buffer.append(address.getHostName());
    }
    printOut(buffer.toString());
  }

  private void printUsage() {
    printError(USAGE);
  }

  /**
   * Main method that runs the tool for given arguments.
   * @param args arguments
   * @return return status of the command
   */
  private int doWork(String[] args) {
    if (args.length >= 1) {
      CommandHandler handler = Command.getHandler(args[0]);
      if (handler != null) {
        return handler.doWork(this,
            Arrays.copyOfRange(args, 1, args.length));
      }
    }
    printUsage();
    return -1;
  }

  @Override
  public int run(final String[] args) throws Exception {
    try {
      return UserGroupInformation.getCurrentUser().doAs(
          new PrivilegedExceptionAction<Integer>() {
            @Override
            public Integer run() throws Exception {
              return doWork(args);
            }
          });
    } catch (InterruptedException e) {
      throw new IOException(e);
    }
  }

  public static void main(String[] args) throws Exception {
    if (DFSUtil.parseHelpArgument(args, USAGE, System.out, true)) {
      System.exit(0);
    }
    
    int res = ToolRunner.run(new GetConf(new HdfsConfiguration()), args);
    System.exit(res);
  }
}<|MERGE_RESOLUTION|>--- conflicted
+++ resolved
@@ -86,15 +86,9 @@
       map.put(BACKUP.getName().toLowerCase(), 
           new BackupNodesCommandHandler());
       map.put(INCLUDE_FILE.getName().toLowerCase(), 
-<<<<<<< HEAD
-          new CommandHandler("DFSConfigKeys.DFS_HOSTS"));
-      map.put(EXCLUDE_FILE.getName().toLowerCase(),
-          new CommandHandler("DFSConfigKeys.DFS_HOSTS_EXCLUDE"));
-=======
           new CommandHandler(DFSConfigKeys.DFS_HOSTS));
       map.put(EXCLUDE_FILE.getName().toLowerCase(),
           new CommandHandler(DFSConfigKeys.DFS_HOSTS_EXCLUDE));
->>>>>>> fbf12270
       map.put(NNRPCADDRESSES.getName().toLowerCase(),
           new NNRpcAddressesCommandHandler());
       map.put(CONFKEY.getName().toLowerCase(),
